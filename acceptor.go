--- conflicted
+++ resolved
@@ -28,12 +28,7 @@
 	"time"
 
 	proxyproto "github.com/armon/go-proxyproto"
-<<<<<<< HEAD
 	"github.com/cryptogarageinc/quickfix-go/config"
-=======
-
-	"github.com/quickfixgo/quickfix/config"
->>>>>>> a18c8897
 )
 
 // Acceptor accepts connections from FIX clients and manages the associated sessions.
@@ -163,11 +158,7 @@
 	a.sessionGroup.Wait()
 }
 
-<<<<<<< HEAD
 // RemoteAddr Get remote IP address for a given session.
-=======
-// RemoteAddr gets remote IP address for a given session.
->>>>>>> a18c8897
 func (a *Acceptor) RemoteAddr(sessionID SessionID) (net.Addr, bool) {
 	addr, ok := a.sessionAddr.Load(sessionID)
 	if !ok || addr == nil {
@@ -338,25 +329,17 @@
 
 	localConnectionPort := netConn.LocalAddr().(*net.TCPAddr).Port
 	if expectedPort, ok := a.sessionHostPort[sessID]; ok && expectedPort != localConnectionPort {
-<<<<<<< HEAD
 		// If it is not included in sessionHostPort, we will check if it is included in sessions in a later process.
 		a.globalLog.OnErrorEventParams("Session not found for incoming message", nil,
 			LogString("sessionID", sessID.String()), LogMessage("incomingMessage", msgBytes.Bytes()))
-=======
-		a.globalLog.OnEventf("Session %v not found for incoming message: %s", sessID, msgBytes)
->>>>>>> a18c8897
 		return
 	}
 
 	// We have a session ID and a network connection. This seems to be a good place for any custom authentication logic.
 	if a.connectionValidator != nil {
 		if err := a.connectionValidator.Validate(netConn, sessID); err != nil {
-<<<<<<< HEAD
 			a.globalLog.OnErrorEventParams("Unable to validate a connection", err,
 				LogString("sessionID", sessID.String()), LogMessage("incomingMessage", msgBytes.Bytes()))
-=======
-			a.globalLog.OnEventf("Unable to validate a connection for session %v: %v", sessID, err.Error())
->>>>>>> a18c8897
 			return
 		}
 	}
@@ -392,11 +375,7 @@
 	msgOut := make(chan []byte)
 
 	if err := session.connect(msgIn, msgOut); err != nil {
-<<<<<<< HEAD
 		a.globalLog.OnErrorEventParams("Unable to accept", err, LogMessage("incomingMessage", msgBytes.Bytes()))
-=======
-		a.globalLog.OnEventf("Unable to accept session %v connection: %v", sessID, err.Error())
->>>>>>> a18c8897
 		return
 	}
 	a.sessionAddr.Store(sessID, netConn.RemoteAddr())
