--- conflicted
+++ resolved
@@ -10,12 +10,8 @@
 	"strconv"
 	"sync"
 
-<<<<<<< HEAD
+	"github.com/armon/go-proxyproto"
 	"github.com/alpacahq/quickfix/config"
-=======
-	"github.com/armon/go-proxyproto"
-	"github.com/quickfixgo/quickfix/config"
->>>>>>> 9cf54149
 )
 
 //Acceptor accepts connections from FIX clients and manages the associated sessions.
