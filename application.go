// Copyright (c) quickfixengine.org  All rights reserved.
//
// This file may be distributed under the terms of the quickfixengine.org
// license as defined by quickfixengine.org and appearing in the file
// LICENSE included in the packaging of this file.
//
// This file is provided AS IS with NO WARRANTY OF ANY KIND, INCLUDING
// THE WARRANTY OF DESIGN, MERCHANTABILITY AND FITNESS FOR A
// PARTICULAR PURPOSE.
//
// See http://www.quickfixengine.org/LICENSE for licensing information.
//
// Contact ask@quickfixengine.org if any conditions of this licensing
// are not clear to you.

package quickfix

<<<<<<< HEAD
// The Application interface should be implemented by FIX Applications.
=======
// Application interface should be implemented by FIX Applications.
>>>>>>> a18c8897
// This is the primary interface for processing messages from a FIX Session.
type Application interface {
	// OnCreate notification of a session begin created.
	OnCreate(sessionID SessionID)

	// OnLogon notification of a session successfully logging on.
	OnLogon(sessionID SessionID)

	// OnLogout notification of a session logging off or disconnecting.
	OnLogout(sessionID SessionID)

	// ToAdmin notification of admin message being sent to target.
	ToAdmin(message *Message, sessionID SessionID)

	// ToApp notification of app message being sent to target.
	ToApp(message *Message, sessionID SessionID) error

	// FromAdmin notification of admin message being received from target.
	FromAdmin(message *Message, sessionID SessionID) MessageRejectError

	// FromApp notification of app message being received from target.
	FromApp(message *Message, sessionID SessionID) MessageRejectError
}<|MERGE_RESOLUTION|>--- conflicted
+++ resolved
@@ -15,11 +15,7 @@
 
 package quickfix
 
-<<<<<<< HEAD
-// The Application interface should be implemented by FIX Applications.
-=======
 // Application interface should be implemented by FIX Applications.
->>>>>>> a18c8897
 // This is the primary interface for processing messages from a FIX Session.
 type Application interface {
 	// OnCreate notification of a session begin created.
