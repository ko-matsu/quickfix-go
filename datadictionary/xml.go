package datadictionary

import (
	"encoding/xml"
)

// XMLDoc is the unmarshalled root of a FIX Dictionary.
type XMLDoc struct {
	Type        string `xml:"type,attr"`
	Major       string `xml:"major,attr"`
	Minor       string `xml:"minor,attr"`
	ServicePack int    `xml:"servicepack,attr"`

	Header     *XMLComponent   `xml:"header"`
	Trailer    *XMLComponent   `xml:"trailer"`
	Messages   []*XMLComponent `xml:"messages>message"`
	Components []*XMLComponent `xml:"components>component"`
	Fields     []*XMLField     `xml:"fields>field"`
}

// XMLComponent can represent header, trailer, messages/message, or components/component xml elements.
type XMLComponent struct {
	Name    string `xml:"name,attr"`
	MsgCat  string `xml:"msgcat,attr"`
	MsgType string `xml:"msgtype,attr"`

	Members []*XMLComponentMember `xml:",any"`
}

// XMLField represents the fields/field xml element.
type XMLField struct {
	Number int         `xml:"number,attr"`
	Name   string      `xml:"name,attr"`
	Type   string      `xml:"type,attr"`
	Values []*XMLValue `xml:"value"`
}

// XMLValue represents the fields/field/value xml element.
type XMLValue struct {
	Enum        string `xml:"enum,attr"`
	Description string `xml:"description,attr"`
}

<<<<<<< HEAD
// XMLComponentMember represents child elements of header, trailer, messages/message, and components/component elements
=======
// XMLComponentMember represents child elements of header, trailer, messages/message, and components/component elements.
>>>>>>> a18c8897
type XMLComponentMember struct {
	XMLName  xml.Name
	Name     string `xml:"name,attr"`
	Required string `xml:"required,attr"`

	Members []*XMLComponentMember `xml:",any"`
}

func (member XMLComponentMember) isComponent() bool {
	return member.XMLName.Local == "component"
}

func (member XMLComponentMember) isGroup() bool {
	return member.XMLName.Local == "group"
}

func (member XMLComponentMember) isRequired() bool {
	return member.Required == "Y"
}<|MERGE_RESOLUTION|>--- conflicted
+++ resolved
@@ -41,11 +41,7 @@
 	Description string `xml:"description,attr"`
 }
 
-<<<<<<< HEAD
-// XMLComponentMember represents child elements of header, trailer, messages/message, and components/component elements
-=======
 // XMLComponentMember represents child elements of header, trailer, messages/message, and components/component elements.
->>>>>>> a18c8897
 type XMLComponentMember struct {
 	XMLName  xml.Name
 	Name     string `xml:"name,attr"`
