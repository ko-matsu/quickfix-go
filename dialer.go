// Copyright (c) quickfixengine.org  All rights reserved.
//
// This file may be distributed under the terms of the quickfixengine.org
// license as defined by quickfixengine.org and appearing in the file
// LICENSE included in the packaging of this file.
//
// This file is provided AS IS with NO WARRANTY OF ANY KIND, INCLUDING
// THE WARRANTY OF DESIGN, MERCHANTABILITY AND FITNESS FOR A
// PARTICULAR PURPOSE.
//
// See http://www.quickfixengine.org/LICENSE for licensing information.
//
// Contact ask@quickfixengine.org if any conditions of this licensing
// are not clear to you.

package quickfix

import (
	"fmt"
	"net"

<<<<<<< HEAD
	"github.com/cryptogarageinc/quickfix-go/config"
=======
>>>>>>> a18c8897
	"golang.org/x/net/proxy"

	"github.com/quickfixgo/quickfix/config"
)

func loadDialerConfig(settings *SessionSettings) (dialer proxy.Dialer, err error) {
	stdDialer := &net.Dialer{}
	if settings.HasSetting(config.SocketTimeout) {
		if stdDialer.Timeout, err = settings.DurationSetting(config.SocketTimeout); err != nil {
			return
		}
	}
	dialer = stdDialer

	if !settings.HasSetting(config.ProxyType) {
		return
	}

	var proxyType string
	if proxyType, err = settings.Setting(config.ProxyType); err != nil {
		return
	}

	switch proxyType {
	case "socks":
		var proxyHost string
		var proxyPort int
		if proxyHost, err = settings.Setting(config.ProxyHost); err != nil {
			return
		} else if proxyPort, err = settings.IntSetting(config.ProxyPort); err != nil {
			return
		}

		proxyAuth := new(proxy.Auth)
		if settings.HasSetting(config.ProxyUser) {
			if proxyAuth.User, err = settings.Setting(config.ProxyUser); err != nil {
				return
			}
		}
		if settings.HasSetting(config.ProxyPassword) {
			if proxyAuth.Password, err = settings.Setting(config.ProxyPassword); err != nil {
				return
			}
		}

		dialer, err = proxy.SOCKS5("tcp", fmt.Sprintf("%s:%d", proxyHost, proxyPort), proxyAuth, dialer)
	default:
		err = fmt.Errorf("unsupported proxy type %s", proxyType)
	}
	return
}<|MERGE_RESOLUTION|>--- conflicted
+++ resolved
@@ -19,13 +19,8 @@
 	"fmt"
 	"net"
 
-<<<<<<< HEAD
 	"github.com/cryptogarageinc/quickfix-go/config"
-=======
->>>>>>> a18c8897
 	"golang.org/x/net/proxy"
-
-	"github.com/quickfixgo/quickfix/config"
 )
 
 func loadDialerConfig(settings *SessionSettings) (dialer proxy.Dialer, err error) {
