// Copyright (c) quickfixengine.org  All rights reserved.
//
// This file may be distributed under the terms of the quickfixengine.org
// license as defined by quickfixengine.org and appearing in the file
// LICENSE included in the packaging of this file.
//
// This file is provided AS IS with NO WARRANTY OF ANY KIND, INCLUDING
// THE WARRANTY OF DESIGN, MERCHANTABILITY AND FITNESS FOR A
// PARTICULAR PURPOSE.
//
// See http://www.quickfixengine.org/LICENSE for licensing information.
//
// Contact ask@quickfixengine.org if any conditions of this licensing
// are not clear to you.

package quickfix

import (
	"net"
	"testing"
	"time"

<<<<<<< HEAD
	"github.com/cryptogarageinc/quickfix-go/config"
=======
>>>>>>> a18c8897
	"github.com/stretchr/testify/suite"

	"github.com/quickfixgo/quickfix/config"
)

type DialerTestSuite struct {
	suite.Suite
	settings *Settings
}

func TestDialerTestSuite(t *testing.T) {
	suite.Run(t, new(DialerTestSuite))
}

func (s *DialerTestSuite) SetupTest() {
	s.settings = NewSettings()
}

func (s *DialerTestSuite) TestLoadDialerNoSettings() {
	dialer, err := loadDialerConfig(s.settings.GlobalSettings())
	s.Require().Nil(err)

	stdDialer, ok := dialer.(*net.Dialer)
	s.Require().True(ok)
	s.Require().NotNil(stdDialer)
	s.Zero(stdDialer.Timeout)
}

func (s *DialerTestSuite) TestLoadDialerWithTimeout() {
	s.settings.GlobalSettings().Set(config.SocketTimeout, "10s")
	dialer, err := loadDialerConfig(s.settings.GlobalSettings())
	s.Require().Nil(err)

	stdDialer, ok := dialer.(*net.Dialer)
	s.Require().True(ok)
	s.Require().NotNil(stdDialer)
	s.EqualValues(10*time.Second, stdDialer.Timeout)
}

func (s *DialerTestSuite) TestLoadDialerInvalidProxy() {
	s.settings.GlobalSettings().Set(config.ProxyType, "totallyinvalidproxytype")
	_, err := loadDialerConfig(s.settings.GlobalSettings())
	s.Require().NotNil(err)
}

func (s *DialerTestSuite) TestLoadDialerSocksProxy() {
	s.settings.GlobalSettings().Set(config.ProxyType, "socks")
	s.settings.GlobalSettings().Set(config.ProxyHost, "localhost")
	s.settings.GlobalSettings().Set(config.ProxyPort, "31337")
	dialer, err := loadDialerConfig(s.settings.GlobalSettings())
	s.Require().Nil(err)
	s.Require().NotNil(dialer)

	_, ok := dialer.(*net.Dialer)
	s.Require().False(ok)
}

func (s *DialerTestSuite) TestLoadDialerSocksProxyInvalidHost() {
	s.settings.GlobalSettings().Set(config.ProxyType, "socks")
	s.settings.GlobalSettings().Set(config.ProxyPort, "31337")
	_, err := loadDialerConfig(s.settings.GlobalSettings())
	s.Require().NotNil(err)
}

func (s *DialerTestSuite) TestLoadDialerSocksProxyInvalidPort() {
	s.settings.GlobalSettings().Set(config.ProxyType, "socks")
	s.settings.GlobalSettings().Set(config.ProxyHost, "localhost")
	_, err := loadDialerConfig(s.settings.GlobalSettings())
	s.Require().NotNil(err)
}<|MERGE_RESOLUTION|>--- conflicted
+++ resolved
@@ -20,13 +20,8 @@
 	"testing"
 	"time"
 
-<<<<<<< HEAD
 	"github.com/cryptogarageinc/quickfix-go/config"
-=======
->>>>>>> a18c8897
 	"github.com/stretchr/testify/suite"
-
-	"github.com/quickfixgo/quickfix/config"
 )
 
 type DialerTestSuite struct {
