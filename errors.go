--- conflicted
+++ resolved
@@ -20,11 +20,7 @@
 	"fmt"
 )
 
-<<<<<<< HEAD
-// ErrDoNotSend is a convenience error to indicate a DoNotSend in ToApp
-=======
 // ErrDoNotSend is a convenience error to indicate a DoNotSend in ToApp.
->>>>>>> a18c8897
 var ErrDoNotSend = errors.New("Do Not Send")
 
 // rejectReason enum values.
@@ -35,6 +31,7 @@
 	rejectReasonUnsupportedMessageType                    = 3
 	rejectReasonTagSpecifiedWithoutAValue                 = 4
 	rejectReasonValueIsIncorrect                          = 5
+	rejectReasonConditionallyRequiredFieldMissing         = 5
 	rejectReasonIncorrectDataFormatForValue               = 6
 	rejectReasonCompIDProblem                             = 9
 	rejectReasonSendingTimeAccuracyProblem                = 10
@@ -70,29 +67,13 @@
 	IsBusinessReject() bool
 }
 
-<<<<<<< HEAD
-// RejectLogon indicates the application is rejecting permission to logon. Implements MessageRejectError
-=======
 // RejectLogon indicates the application is rejecting permission to logon. Implements MessageRejectError.
->>>>>>> a18c8897
 type RejectLogon struct {
 	Text string
 }
 
 func (e RejectLogon) Error() string { return e.Text }
 
-<<<<<<< HEAD
-// RefTagID implements MessageRejectError
-func (RejectLogon) RefTagID() *Tag { return nil }
-
-// RejectReason implements MessageRejectError
-func (RejectLogon) RejectReason() int { return 0 }
-
-// BusinessRejectRefID implements MessageRejectError
-func (RejectLogon) BusinessRejectRefID() string { return "" }
-
-// IsBusinessReject implements MessageRejectError
-=======
 // RefTagID implements MessageRejectError.
 func (RejectLogon) RefTagID() *Tag { return nil }
 
@@ -103,7 +84,6 @@
 func (RejectLogon) BusinessRejectRefID() string { return "" }
 
 // IsBusinessReject implements MessageRejectError.
->>>>>>> a18c8897
 func (RejectLogon) IsBusinessReject() bool { return false }
 
 type messageRejectError struct {
@@ -120,31 +100,19 @@
 func (e messageRejectError) BusinessRejectRefID() string { return e.businessRejectRefID }
 func (e messageRejectError) IsBusinessReject() bool      { return e.isBusinessReject }
 
-<<<<<<< HEAD
-// NewMessageRejectError returns a MessageRejectError with the given error message, reject reason, and optional reftagid
-=======
 // NewMessageRejectError returns a MessageRejectError with the given error message, reject reason, and optional reftagid.
->>>>>>> a18c8897
 func NewMessageRejectError(err string, rejectReason int, refTagID *Tag) MessageRejectError {
 	return messageRejectError{text: err, rejectReason: rejectReason, refTagID: refTagID}
 }
 
 // NewBusinessMessageRejectError returns a MessageRejectError with the given error mesage, reject reason, and optional reftagid.
-<<<<<<< HEAD
-// Reject is treated as a business level reject
-=======
 // Reject is treated as a business level reject.
->>>>>>> a18c8897
 func NewBusinessMessageRejectError(err string, rejectReason int, refTagID *Tag) MessageRejectError {
 	return messageRejectError{text: err, rejectReason: rejectReason, refTagID: refTagID, isBusinessReject: true}
 }
 
 // NewBusinessMessageRejectErrorWithRefID returns a MessageRejectError with the given error mesage, reject reason, refID, and optional reftagid.
-<<<<<<< HEAD
-// Reject is treated as a business level reject
-=======
 // Reject is treated as a business level reject.
->>>>>>> a18c8897
 func NewBusinessMessageRejectErrorWithRefID(err string, rejectReason int, businessRejectRefID string, refTagID *Tag) MessageRejectError {
 	return messageRejectError{text: err, rejectReason: rejectReason, refTagID: refTagID, businessRejectRefID: businessRejectRefID, isBusinessReject: true}
 }
@@ -154,11 +122,7 @@
 	return NewMessageRejectError("Incorrect data format for value", rejectReasonIncorrectDataFormatForValue, &tag)
 }
 
-<<<<<<< HEAD
-// repeatingGroupFieldsOutOfOrder returns an error indicating a problem parsing repeating groups fields
-=======
 // repeatingGroupFieldsOutOfOrder returns an error indicating a problem parsing repeating groups fields.
->>>>>>> a18c8897
 func repeatingGroupFieldsOutOfOrder(tag Tag, reason string) MessageRejectError {
 	if reason != "" {
 		reason = fmt.Sprintf("Repeating group fields out of order (%s)", reason)
@@ -179,20 +143,12 @@
 }
 
 // valueIsIncorrectNoTag returns an error indicating a field with value that is not valid.
-<<<<<<< HEAD
-// FIXME: to be compliant with legacy tests, for certain value issues, do not include reftag? (11c_NewSeqNoLess)
-=======
 // FIXME: to be compliant with legacy tests, for certain value issues, do not include reftag? (11c_NewSeqNoLess).
->>>>>>> a18c8897
 func valueIsIncorrectNoTag() MessageRejectError {
 	return NewMessageRejectError("Value is incorrect (out of range) for this tag", rejectReasonValueIsIncorrect, nil)
 }
 
-<<<<<<< HEAD
-// InvalidMessageType returns an error to indicate an invalid message type
-=======
 // InvalidMessageType returns an error to indicate an invalid message type.
->>>>>>> a18c8897
 func InvalidMessageType() MessageRejectError {
 	return NewMessageRejectError("Invalid MsgType", rejectReasonInvalidMsgType, nil)
 }
