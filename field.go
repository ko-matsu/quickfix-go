// Copyright (c) quickfixengine.org  All rights reserved.
//
// This file may be distributed under the terms of the quickfixengine.org
// license as defined by quickfixengine.org and appearing in the file
// LICENSE included in the packaging of this file.
//
// This file is provided AS IS with NO WARRANTY OF ANY KIND, INCLUDING
// THE WARRANTY OF DESIGN, MERCHANTABILITY AND FITNESS FOR A
// PARTICULAR PURPOSE.
//
// See http://www.quickfixengine.org/LICENSE for licensing information.
//
// Contact ask@quickfixengine.org if any conditions of this licensing
// are not clear to you.

package quickfix

<<<<<<< HEAD
// FieldValueWriter is an interface for writing field values
=======
// FieldValueWriter is an interface for writing field values.
>>>>>>> a18c8897
type FieldValueWriter interface {
	// Write writes out the contents of the FieldValue to a `[]byte`.
	Write() []byte
}

<<<<<<< HEAD
// FieldValueReader is an interface for reading field values
=======
// FieldValueReader is an interface for reading field values.
>>>>>>> a18c8897
type FieldValueReader interface {
	// Read reads the contents of the `[]byte` into FieldValue.
	// Returns an error if there are issues in the data processing.
	Read([]byte) error
}

<<<<<<< HEAD
// The FieldValue interface is used to write/extract typed field values to/from raw bytes
=======
// The FieldValue interface is used to write/extract typed field values to/from raw bytes.
>>>>>>> a18c8897
type FieldValue interface {
	FieldValueWriter
	FieldValueReader
}

<<<<<<< HEAD
// FieldWriter is an interface for a writing a field
=======
// FieldWriter is an interface for a writing a field.
>>>>>>> a18c8897
type FieldWriter interface {
	Tag() Tag
	FieldValueWriter
}

<<<<<<< HEAD
// Field is the interface implemented by all typed Fields in a Message
=======
// Field is the interface implemented by all typed Fields in a Message.
>>>>>>> a18c8897
type Field interface {
	FieldWriter
	FieldValueReader
}

<<<<<<< HEAD
// FieldGroupWriter is an interface for writing a FieldGroup
=======
// FieldGroupWriter is an interface for writing a FieldGroup.
>>>>>>> a18c8897
type FieldGroupWriter interface {
	Tag() Tag
	Write() []TagValue
}

<<<<<<< HEAD
// FieldGroupReader is an interface for reading a FieldGroup
=======
// FieldGroupReader is an interface for reading a FieldGroup.
>>>>>>> a18c8897
type FieldGroupReader interface {
	Tag() Tag
	Read([]TagValue) ([]TagValue, error)
}

<<<<<<< HEAD
// FieldGroup is the interface implemented by all typed Groups in a Message
=======
// FieldGroup is the interface implemented by all typed Groups in a Message.
>>>>>>> a18c8897
type FieldGroup interface {
	Tag() Tag
	Write() []TagValue
	Read([]TagValue) ([]TagValue, error)
}<|MERGE_RESOLUTION|>--- conflicted
+++ resolved
@@ -15,82 +15,50 @@
 
 package quickfix
 
-<<<<<<< HEAD
-// FieldValueWriter is an interface for writing field values
-=======
 // FieldValueWriter is an interface for writing field values.
->>>>>>> a18c8897
 type FieldValueWriter interface {
 	// Write writes out the contents of the FieldValue to a `[]byte`.
 	Write() []byte
 }
 
-<<<<<<< HEAD
-// FieldValueReader is an interface for reading field values
-=======
 // FieldValueReader is an interface for reading field values.
->>>>>>> a18c8897
 type FieldValueReader interface {
 	// Read reads the contents of the `[]byte` into FieldValue.
 	// Returns an error if there are issues in the data processing.
 	Read([]byte) error
 }
 
-<<<<<<< HEAD
-// The FieldValue interface is used to write/extract typed field values to/from raw bytes
-=======
 // The FieldValue interface is used to write/extract typed field values to/from raw bytes.
->>>>>>> a18c8897
 type FieldValue interface {
 	FieldValueWriter
 	FieldValueReader
 }
 
-<<<<<<< HEAD
-// FieldWriter is an interface for a writing a field
-=======
 // FieldWriter is an interface for a writing a field.
->>>>>>> a18c8897
 type FieldWriter interface {
 	Tag() Tag
 	FieldValueWriter
 }
 
-<<<<<<< HEAD
-// Field is the interface implemented by all typed Fields in a Message
-=======
 // Field is the interface implemented by all typed Fields in a Message.
->>>>>>> a18c8897
 type Field interface {
 	FieldWriter
 	FieldValueReader
 }
 
-<<<<<<< HEAD
-// FieldGroupWriter is an interface for writing a FieldGroup
-=======
 // FieldGroupWriter is an interface for writing a FieldGroup.
->>>>>>> a18c8897
 type FieldGroupWriter interface {
 	Tag() Tag
 	Write() []TagValue
 }
 
-<<<<<<< HEAD
-// FieldGroupReader is an interface for reading a FieldGroup
-=======
 // FieldGroupReader is an interface for reading a FieldGroup.
->>>>>>> a18c8897
 type FieldGroupReader interface {
 	Tag() Tag
 	Read([]TagValue) ([]TagValue, error)
 }
 
-<<<<<<< HEAD
-// FieldGroup is the interface implemented by all typed Groups in a Message
-=======
 // FieldGroup is the interface implemented by all typed Groups in a Message.
->>>>>>> a18c8897
 type FieldGroup interface {
 	Tag() Tag
 	Write() []TagValue
