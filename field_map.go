--- conflicted
+++ resolved
@@ -199,7 +199,6 @@
 	}
 }
 
-<<<<<<< HEAD
 //CopyInto overwrites the given FieldMap with this one
 func (m *FieldMap) CopyInto(to *FieldMap) {
 	to.tagLookup = make(map[Tag]field)
@@ -211,11 +210,11 @@
 	to.tags = make([]Tag, len(m.tags))
 	copy(to.tags, m.tags)
 	to.compare = m.compare
-=======
+}
+
 // DeleteTag removes a tag's value from field map, if present
 func (m *FieldMap) DeleteTag(tag Tag) {
 	delete(m.tagLookup, tag)
->>>>>>> 310dd0f5
 }
 
 func (m *FieldMap) add(f field) {
