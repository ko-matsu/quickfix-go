package quickfix

import (
	"bytes"
	"sort"
	"sync"
	"time"
)

// field stores a slice of TagValues
type field []TagValue

func fieldTag(f field) Tag {
	return f[0].tag
}

func initField(f field, tag Tag, value []byte) {
	f[0].init(tag, value)
}

func writeField(f field, buffer *bytes.Buffer) {
	for _, tv := range f {
		buffer.Write(tv.bytes)
	}
}

// tagOrder true if tag i should occur before tag j
type tagOrder func(i, j Tag) bool

type tagSort struct {
	tags    []Tag
	compare tagOrder
}

func (t tagSort) Len() int           { return len(t.tags) }
func (t tagSort) Swap(i, j int)      { t.tags[i], t.tags[j] = t.tags[j], t.tags[i] }
func (t tagSort) Less(i, j int) bool { return t.compare(t.tags[i], t.tags[j]) }

// FieldMap is a collection of fix fields that make up a fix message.
type FieldMap struct {
	tagLookup map[Tag]field
	tagSort
	rwLock *sync.RWMutex
}

// ascending tags
func normalFieldOrder(i, j Tag) bool { return i < j }

func (m *FieldMap) init() {
	m.initWithOrdering(normalFieldOrder)
}

func (m *FieldMap) initWithOrdering(ordering tagOrder) {
	m.rwLock = &sync.RWMutex{}
	m.tagLookup = make(map[Tag]field)
	m.compare = ordering
}

// Tags returns all of the Field Tags in this FieldMap
func (m FieldMap) Tags() []Tag {
	m.rwLock.RLock()
	defer m.rwLock.RUnlock()

	tags := make([]Tag, 0, len(m.tagLookup))
	for t := range m.tagLookup {
		tags = append(tags, t)
	}

	return tags
}

// Get parses out a field in this FieldMap. Returned reject may indicate the field is not present, or the field value is invalid.
func (m FieldMap) Get(parser Field) MessageRejectError {
	return m.GetField(parser.Tag(), parser)
}

// Has returns true if the Tag is present in this FieldMap
func (m FieldMap) Has(tag Tag) bool {
	m.rwLock.RLock()
	defer m.rwLock.RUnlock()
<<<<<<< HEAD

=======
>>>>>>> 099e2712
	_, ok := m.tagLookup[tag]
	return ok
}

// GetField parses of a field with Tag tag. Returned reject may indicate the field is not present, or the field value is invalid.
func (m FieldMap) GetField(tag Tag, parser FieldValueReader) MessageRejectError {
	m.rwLock.RLock()
	defer m.rwLock.RUnlock()

	f, ok := m.tagLookup[tag]
	if !ok {
		return ConditionallyRequiredFieldMissing(tag)
	}

	if err := parser.Read(f[0].value); err != nil {
		return IncorrectDataFormatForValue(tag)
	}

	return nil
}

// GetBytes is a zero-copy GetField wrapper for []bytes fields
func (m FieldMap) GetBytes(tag Tag) ([]byte, MessageRejectError) {
	m.rwLock.RLock()
	defer m.rwLock.RUnlock()

	f, ok := m.tagLookup[tag]
	if !ok {
		return nil, ConditionallyRequiredFieldMissing(tag)
	}

	return f[0].value, nil
}

// GetBool is a GetField wrapper for bool fields
func (m FieldMap) GetBool(tag Tag) (bool, MessageRejectError) {
	var val FIXBoolean
	if err := m.GetField(tag, &val); err != nil {
		return false, err
	}
	return bool(val), nil
}

// GetInt is a GetField wrapper for int fields
func (m FieldMap) GetInt(tag Tag) (int, MessageRejectError) {
	bytes, err := m.GetBytes(tag)
	if err != nil {
		return 0, err
	}

	var val FIXInt
	if val.Read(bytes) != nil {
		err = IncorrectDataFormatForValue(tag)
	}

	return int(val), err
}

// GetTime is a GetField wrapper for utc timestamp fields
func (m FieldMap) GetTime(tag Tag) (t time.Time, err MessageRejectError) {
	m.rwLock.RLock()
	defer m.rwLock.RUnlock()

	bytes, err := m.GetBytes(tag)
	if err != nil {
		return
	}

	var val FIXUTCTimestamp
	if val.Read(bytes) != nil {
		err = IncorrectDataFormatForValue(tag)
	}

	return val.Time, err
}

// GetString is a GetField wrapper for string fields
func (m FieldMap) GetString(tag Tag) (string, MessageRejectError) {
	var val FIXString
	if err := m.GetField(tag, &val); err != nil {
		return "", err
	}
	return string(val), nil
}

// GetGroup is a Get function specific to Group Fields.
func (m FieldMap) GetGroup(parser FieldGroupReader) MessageRejectError {
	m.rwLock.RLock()
	defer m.rwLock.RUnlock()

	f, ok := m.tagLookup[parser.Tag()]
	if !ok {
		return ConditionallyRequiredFieldMissing(parser.Tag())
	}

	if _, err := parser.Read(f); err != nil {
		if msgRejErr, ok := err.(MessageRejectError); ok {
			return msgRejErr
		}
		return IncorrectDataFormatForValue(parser.Tag())
	}

	return nil
}

// SetField sets the field with Tag tag
func (m *FieldMap) SetField(tag Tag, field FieldValueWriter) *FieldMap {
	return m.SetBytes(tag, field.Write())
}

// SetBytes sets bytes
func (m *FieldMap) SetBytes(tag Tag, value []byte) *FieldMap {
	f := m.getOrCreate(tag)
	initField(f, tag, value)
	return m
}

// SetBool is a SetField wrapper for bool fields
func (m *FieldMap) SetBool(tag Tag, value bool) *FieldMap {
	return m.SetField(tag, FIXBoolean(value))
}

// SetInt is a SetField wrapper for int fields
func (m *FieldMap) SetInt(tag Tag, value int) *FieldMap {
	v := FIXInt(value)
	return m.SetBytes(tag, v.Write())
}

// SetString is a SetField wrapper for string fields
func (m *FieldMap) SetString(tag Tag, value string) *FieldMap {
	return m.SetBytes(tag, []byte(value))
}

// Clear purges all fields from field map
func (m *FieldMap) Clear() {
	m.rwLock.Lock()
	defer m.rwLock.Unlock()

	m.tags = m.tags[0:0]
	for k := range m.tagLookup {
		delete(m.tagLookup, k)
	}
}

<<<<<<< HEAD
// CopyInto overwrites the given FieldMap with this one
=======
//CopyInto overwrites the given FieldMap with this one
>>>>>>> 099e2712
func (m *FieldMap) CopyInto(to *FieldMap) {
	m.rwLock.RLock()
	defer m.rwLock.RUnlock()

	to.tagLookup = make(map[Tag]field)
	for tag, f := range m.tagLookup {
		clone := make(field, 1)
		clone[0] = f[0]
		to.tagLookup[tag] = clone
	}
	to.tags = make([]Tag, len(m.tags))
	copy(to.tags, m.tags)
	to.compare = m.compare
}

// DeleteTag removes a tag's value from field map, if present
func (m *FieldMap) DeleteTag(tag Tag) {
	m.rwLock.RLock()
	defer m.rwLock.RUnlock()

	delete(m.tagLookup, tag)
}

func (m *FieldMap) add(f field) {
	m.rwLock.Lock()
	defer m.rwLock.Unlock()

	t := fieldTag(f)
	if _, ok := m.tagLookup[t]; !ok {
		m.tags = append(m.tags, t)
	}

	m.tagLookup[t] = f
}

func (m *FieldMap) getOrCreate(tag Tag) field {
	m.rwLock.Lock()
	defer m.rwLock.Unlock()

	if f, ok := m.tagLookup[tag]; ok {
		f = f[:1]
		return f
	}

	f := make(field, 1)
	m.tagLookup[tag] = f
	m.tags = append(m.tags, tag)
	return f
}

// Set is a setter for fields
func (m *FieldMap) Set(field FieldWriter) *FieldMap {
	f := m.getOrCreate(field.Tag())
	initField(f, field.Tag(), field.Write())
	return m
}

// SetGroup is a setter specific to group fields
func (m *FieldMap) SetGroup(field FieldGroupWriter) *FieldMap {
	m.rwLock.Lock()
	defer m.rwLock.Unlock()

	_, ok := m.tagLookup[field.Tag()]
	if !ok {
		m.tags = append(m.tags, field.Tag())
	}
	m.tagLookup[field.Tag()] = field.Write()
	return m
}

func (m *FieldMap) sortedTags() []Tag {
	sort.Sort(m)
	return m.tags
}

func (m FieldMap) write(buffer *bytes.Buffer) {
	m.rwLock.Lock()
	defer m.rwLock.Unlock()

	for _, tag := range m.sortedTags() {
		if f, ok := m.tagLookup[tag]; ok {
			writeField(f, buffer)
		}
	}
}

func (m FieldMap) total() int {
	m.rwLock.RLock()
	defer m.rwLock.RUnlock()

	total := 0
	for _, fields := range m.tagLookup {
		for _, tv := range fields {
			switch tv.tag {
			case tagCheckSum: //tag does not contribute to total
			default:
				total += tv.total()
			}
		}
	}

	return total
}

func (m FieldMap) length() int {
	m.rwLock.RLock()
	defer m.rwLock.RUnlock()

	length := 0
	for _, fields := range m.tagLookup {
		for _, tv := range fields {
			switch tv.tag {
			case tagBeginString, tagBodyLength, tagCheckSum: //tags do not contribute to length
			default:
				length += tv.length()
			}
		}
	}

	return length
}<|MERGE_RESOLUTION|>--- conflicted
+++ resolved
@@ -78,10 +78,7 @@
 func (m FieldMap) Has(tag Tag) bool {
 	m.rwLock.RLock()
 	defer m.rwLock.RUnlock()
-<<<<<<< HEAD
-
-=======
->>>>>>> 099e2712
+
 	_, ok := m.tagLookup[tag]
 	return ok
 }
@@ -226,11 +223,7 @@
 	}
 }
 
-<<<<<<< HEAD
 // CopyInto overwrites the given FieldMap with this one
-=======
-//CopyInto overwrites the given FieldMap with this one
->>>>>>> 099e2712
 func (m *FieldMap) CopyInto(to *FieldMap) {
 	m.rwLock.RLock()
 	defer m.rwLock.RUnlock()
