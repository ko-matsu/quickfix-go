package quickfix

import (
	"fmt"
	"log"
	"os"
	"path"

	"github.com/quickfixgo/quickfix/config"
)

type fileLog struct {
	eventLogger   *log.Logger
	messageLogger *log.Logger
}

func (l fileLog) OnIncoming(msg string) {
	l.messageLogger.Print(msg)
}

func (l fileLog) OnOutgoing(msg string) {
	l.messageLogger.Print(msg)
}

func (l fileLog) OnEvent(msg string) {
	l.eventLogger.Print(msg)
}

func (l fileLog) OnEventf(format string, v ...interface{}) {
	l.eventLogger.Printf(format, v...)
}

type fileLogFactory struct {
	globalLogPath   string
	sessionLogPaths map[SessionID]string
}

//NewFileLogFactory creates an instance of LogFactory that writes messages and events to file.
//The location of global and session log files is configured via FileLogPath.
func NewFileLogFactory(settings *Settings) (LogFactory, error) {
	logFactory := fileLogFactory{}

	var err error
	if logFactory.globalLogPath, err = settings.GlobalSettings().Setting(config.FileLogPath); err != nil {
		return logFactory, requiredConfigurationMissing(config.FileLogPath)
	}

	logFactory.sessionLogPaths = make(map[SessionID]string)

	for sid, sessionSettings := range settings.SessionSettings() {
		logPath, err := sessionSettings.Setting(config.FileLogPath)
		if err != nil {
			return logFactory, requiredConfigurationMissing(config.FileLogPath)
		}
		logFactory.sessionLogPaths[sid] = logPath
	}

	return logFactory, nil
}

func newFileLog(prefix string, logPath string) (fileLog, error) {
	l := fileLog{}

	eventLogName := path.Join(logPath, prefix+".event.current.log")
	messageLogName := path.Join(logPath, prefix+".messages.current.log")

	if err := os.MkdirAll(logPath, os.ModePerm); err != nil {
		return l, err
	}

	fileFlags := os.O_RDWR | os.O_CREATE | os.O_APPEND
	eventFile, err := os.OpenFile(eventLogName, fileFlags, os.ModePerm)
	if err != nil {
		return l, err
	}

	messageFile, err := os.OpenFile(messageLogName, fileFlags, os.ModePerm)
	if err != nil {
		return l, err
	}

	l.eventLogger = log.New(eventFile, "", log.Ldate|log.Ltime|log.Lmicroseconds)
	l.messageLogger = log.New(messageFile, "", 0)

	return l, nil
}

func (f fileLogFactory) Create() (Log, error) {
	return newFileLog("GLOBAL", f.globalLogPath)
}

func (f fileLogFactory) CreateSessionLog(sessionID SessionID) (Log, error) {
	logPath, ok := f.sessionLogPaths[sessionID]

	if !ok {
		return nil, fmt.Errorf("logger not defined for %v", sessionID)
	}

<<<<<<< HEAD
	prefix := sessionIDFilenamePrefix(sessionID)
	return f.buildFileLog(prefix, logPath)
=======
	prefixParts := []string{sessionID.BeginString, sessionID.SenderCompID, sessionID.TargetCompID}
	if len(sessionID.Qualifier) > 0 {
		prefixParts = append(prefixParts, sessionID.Qualifier)
	}

	return newFileLog(strings.Join(prefixParts, "-"), logPath)
>>>>>>> bb697422
}<|MERGE_RESOLUTION|>--- conflicted
+++ resolved
@@ -96,15 +96,6 @@
 		return nil, fmt.Errorf("logger not defined for %v", sessionID)
 	}
 
-<<<<<<< HEAD
 	prefix := sessionIDFilenamePrefix(sessionID)
-	return f.buildFileLog(prefix, logPath)
-=======
-	prefixParts := []string{sessionID.BeginString, sessionID.SenderCompID, sessionID.TargetCompID}
-	if len(sessionID.Qualifier) > 0 {
-		prefixParts = append(prefixParts, sessionID.Qualifier)
-	}
-
-	return newFileLog(strings.Join(prefixParts, "-"), logPath)
->>>>>>> bb697422
+	return newFileLog(prefix, logPath)
 }