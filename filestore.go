--- conflicted
+++ resolved
@@ -25,11 +25,6 @@
 
 	"github.com/cryptogarageinc/quickfix-go/config"
 	"github.com/pkg/errors"
-<<<<<<< HEAD
-=======
-
-	"github.com/quickfixgo/quickfix/config"
->>>>>>> a18c8897
 )
 
 type msgDef struct {
@@ -67,7 +62,6 @@
 
 // Create creates a new FileStore implementation of the MessageStore interface.
 func (f fileStoreFactory) Create(sessionID SessionID) (msgStore MessageStore, err error) {
-<<<<<<< HEAD
 	var dirname string
 
 	settings := make([]*SessionSettings, 1, 2)
@@ -86,23 +80,6 @@
 
 	if len(dirname) == 0 {
 		return nil, fmt.Errorf("FileStorePath configuration is not found. session: %v", sessionID)
-=======
-	globalSettings := f.settings.GlobalSettings()
-	dynamicSessions, _ := globalSettings.BoolSetting(config.DynamicSessions)
-
-	sessionSettings, ok := f.settings.SessionSettings()[sessionID]
-	if !ok {
-		if dynamicSessions {
-			sessionSettings = globalSettings
-		} else {
-			return nil, fmt.Errorf("unknown session: %v", sessionID)
-		}
-	}
-
-	dirname, err := sessionSettings.Setting(config.FileStorePath)
-	if err != nil {
-		return nil, err
->>>>>>> a18c8897
 	}
 	return newFileStore(sessionID, dirname)
 }
@@ -339,12 +316,9 @@
 }
 
 func (store *fileStore) SaveMessage(seqNum int, msg []byte) error {
-<<<<<<< HEAD
 	if store.isClosed || store.bodyFile == nil {
 		return ErrAccessToClosedStore
 	}
-=======
->>>>>>> a18c8897
 	offset, err := store.bodyFile.Seek(0, io.SeekEnd)
 	if err != nil {
 		return fmt.Errorf("unable to seek to end of file: %s: %s", store.bodyFname, err.Error())
@@ -410,7 +384,6 @@
 	return msgs, nil
 }
 
-<<<<<<< HEAD
 func (store *fileStore) SaveMessageWithTx(messageBuildData *BuildMessageInput) (output *BuildMessageOutput, err error) {
 	output, err = store.BuildMessage(messageBuildData)
 	if err != nil {
@@ -425,10 +398,7 @@
 	return
 }
 
-// Close closes the store's files
-=======
 // Close closes the store's files.
->>>>>>> a18c8897
 func (store *fileStore) Close() error {
 	store.isClosed = true
 	return store.close()
