// Copyright (c) quickfixengine.org  All rights reserved.
//
// This file may be distributed under the terms of the quickfixengine.org
// license as defined by quickfixengine.org and appearing in the file
// LICENSE included in the packaging of this file.
//
// This file is provided AS IS with NO WARRANTY OF ANY KIND, INCLUDING
// THE WARRANTY OF DESIGN, MERCHANTABILITY AND FITNESS FOR A
// PARTICULAR PURPOSE.
//
// See http://www.quickfixengine.org/LICENSE for licensing information.
//
// Contact ask@quickfixengine.org if any conditions of this licensing
// are not clear to you.

package quickfix

import (
	"errors"
)

// FIXBoolean is a FIX Boolean value, implements FieldValue.
type FIXBoolean bool

<<<<<<< HEAD
// Bool converts the FIXBoolean value to bool
=======
// Bool converts the FIXBoolean value to bool.
>>>>>>> a18c8897
func (f FIXBoolean) Bool() bool { return bool(f) }

func (f *FIXBoolean) Read(bytes []byte) error {
	switch string(bytes) {
	case "Y":
		*f = true
	case "N":
		*f = false
	default:
		return errors.New("Invalid Value for bool: " + string(bytes))
	}

	return nil
}

func (f FIXBoolean) Write() []byte {
	if f {
		return []byte("Y")
	}

	return []byte("N")
}<|MERGE_RESOLUTION|>--- conflicted
+++ resolved
@@ -22,11 +22,7 @@
 // FIXBoolean is a FIX Boolean value, implements FieldValue.
 type FIXBoolean bool
 
-<<<<<<< HEAD
-// Bool converts the FIXBoolean value to bool
-=======
 // Bool converts the FIXBoolean value to bool.
->>>>>>> a18c8897
 func (f FIXBoolean) Bool() bool { return bool(f) }
 
 func (f *FIXBoolean) Read(bytes []byte) error {
