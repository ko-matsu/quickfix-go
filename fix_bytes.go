// Copyright (c) quickfixengine.org  All rights reserved.
//
// This file may be distributed under the terms of the quickfixengine.org
// license as defined by quickfixengine.org and appearing in the file
// LICENSE included in the packaging of this file.
//
// This file is provided AS IS with NO WARRANTY OF ANY KIND, INCLUDING
// THE WARRANTY OF DESIGN, MERCHANTABILITY AND FITNESS FOR A
// PARTICULAR PURPOSE.
//
// See http://www.quickfixengine.org/LICENSE for licensing information.
//
// Contact ask@quickfixengine.org if any conditions of this licensing
// are not clear to you.

package quickfix

<<<<<<< HEAD
// FIXBytes is a generic FIX field value, implements FieldValue.  Enables zero copy read from a FieldMap
=======
// FIXBytes is a generic FIX field value, implements FieldValue.  Enables zero copy read from a FieldMap.
>>>>>>> a18c8897
type FIXBytes []byte

func (f *FIXBytes) Read(bytes []byte) (err error) {
	*f = FIXBytes(bytes)
	return
}

func (f FIXBytes) Write() []byte {
	return []byte(f)
}<|MERGE_RESOLUTION|>--- conflicted
+++ resolved
@@ -15,11 +15,7 @@
 
 package quickfix
 
-<<<<<<< HEAD
-// FIXBytes is a generic FIX field value, implements FieldValue.  Enables zero copy read from a FieldMap
-=======
 // FIXBytes is a generic FIX field value, implements FieldValue.  Enables zero copy read from a FieldMap.
->>>>>>> a18c8897
 type FIXBytes []byte
 
 func (f *FIXBytes) Read(bytes []byte) (err error) {
