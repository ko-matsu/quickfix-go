// Copyright (c) quickfixengine.org  All rights reserved.
//
// This file may be distributed under the terms of the quickfixengine.org
// license as defined by quickfixengine.org and appearing in the file
// LICENSE included in the packaging of this file.
//
// This file is provided AS IS with NO WARRANTY OF ANY KIND, INCLUDING
// THE WARRANTY OF DESIGN, MERCHANTABILITY AND FITNESS FOR A
// PARTICULAR PURPOSE.
//
// See http://www.quickfixengine.org/LICENSE for licensing information.
//
// Contact ask@quickfixengine.org if any conditions of this licensing
// are not clear to you.

package quickfix

import (
	"fmt"
	"strconv"
)

<<<<<<< HEAD
// FIXFloat is a FIX Float Value, implements FieldValue
type FIXFloat float64

// Float64 converts the FIXFloat value to float64
=======
// FIXFloat is a FIX Float Value, implements FieldValue.
type FIXFloat float64

// Float64 converts the FIXFloat value to float64.
>>>>>>> a18c8897
func (f FIXFloat) Float64() float64 { return float64(f) }

func (f *FIXFloat) Read(bytes []byte) error {
	val, err := strconv.ParseFloat(string(bytes), 64)
	if err != nil {
		return err
	}

	// `strconv` allows values like "+100.00", which is not allowed for FIX float types.
	for _, b := range bytes {
		if b != '.' && b != '-' && !isDecimal(b) {
			return fmt.Errorf("invalid value %v", string(bytes))
		}
	}

	*f = FIXFloat(val)

	return err
}

func (f FIXFloat) Write() []byte {
	return []byte(strconv.FormatFloat(float64(f), 'f', -1, 64))
}

func isDecimal(b byte) bool {
	return '0' <= b && b <= '9'
}<|MERGE_RESOLUTION|>--- conflicted
+++ resolved
@@ -20,17 +20,10 @@
 	"strconv"
 )
 
-<<<<<<< HEAD
-// FIXFloat is a FIX Float Value, implements FieldValue
-type FIXFloat float64
-
-// Float64 converts the FIXFloat value to float64
-=======
 // FIXFloat is a FIX Float Value, implements FieldValue.
 type FIXFloat float64
 
 // Float64 converts the FIXFloat value to float64.
->>>>>>> a18c8897
 func (f FIXFloat) Float64() float64 { return float64(f) }
 
 func (f *FIXFloat) Read(bytes []byte) error {
