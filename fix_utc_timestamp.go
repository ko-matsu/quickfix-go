--- conflicted
+++ resolved
@@ -20,17 +20,10 @@
 	"time"
 )
 
-<<<<<<< HEAD
-// TimestampPrecision defines the precision used by FIXUTCTimestamp
-type TimestampPrecision int
-
-// All TimestampPrecisions supported by FIX
-=======
 // TimestampPrecision defines the precision used by FIXUTCTimestamp.
 type TimestampPrecision int
 
 // All TimestampPrecisions supported by FIX.
->>>>>>> a18c8897
 const (
 	Millis TimestampPrecision = iota
 	Seconds
@@ -38,11 +31,7 @@
 	Nanos
 )
 
-<<<<<<< HEAD
-// FIXUTCTimestamp is a FIX UTC Timestamp value, implements FieldValue
-=======
 // FIXUTCTimestamp is a FIX UTC Timestamp value, implements FieldValue.
->>>>>>> a18c8897
 type FIXUTCTimestamp struct {
 	time.Time
 	Precision TimestampPrecision
