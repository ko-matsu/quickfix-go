// Copyright (c) quickfixengine.org  All rights reserved.
//
// This file may be distributed under the terms of the quickfixengine.org
// license as defined by quickfixengine.org and appearing in the file
// LICENSE included in the packaging of this file.
//
// This file is provided AS IS with NO WARRANTY OF ANY KIND, INCLUDING
// THE WARRANTY OF DESIGN, MERCHANTABILITY AND FITNESS FOR A
// PARTICULAR PURPOSE.
//
// See http://www.quickfixengine.org/LICENSE for licensing information.
//
// Contact ask@quickfixengine.org if any conditions of this licensing
// are not clear to you.

package quickfix

import (
	"bufio"
	"crypto/tls"
	"errors"
	"strings"
	"sync"
	"time"

	"golang.org/x/net/proxy"
)

// Initiator initiates connections and processes messages for all sessions.
type Initiator struct {
	app             Application
	settings        *Settings
	sessionSettings map[SessionID]*SessionSettings
	storeFactory    MessageStoreFactory
	logFactory      LogFactory
	globalLog       Log
	stopChan        chan interface{}
	wg              sync.WaitGroup
	sessions        map[SessionID]*session
	sessionFactory
}

// Start Initiator.
func (i *Initiator) Start() (err error) {
	i.stopChan = make(chan interface{})

	for sessionID, settings := range i.sessionSettings {
		// TODO: move into session factory.
		var tlsConfig *tls.Config
		if tlsConfig, err = loadTLSConfig(settings); err != nil {
			return
		}

		var dialer proxy.Dialer
		if dialer, err = loadDialerConfig(settings); err != nil {
			return
		}

		i.wg.Add(1)
		go func(sessID SessionID) {
			i.handleConnection(i.sessions[sessID], tlsConfig, dialer)
			i.wg.Done()
		}(sessionID)
	}

	return
}

// Stop Initiator.
func (i *Initiator) Stop() {
	select {
	case <-i.stopChan:
		// Closed already.
		return
	default:
	}
	close(i.stopChan)
	i.wg.Wait()
}

// NewInitiator creates and initializes a new Initiator.
func NewInitiator(app Application, storeFactory MessageStoreFactory, appSettings *Settings, logFactory LogFactory) (*Initiator, error) {
	i := &Initiator{
		app:             app,
		storeFactory:    storeFactory,
		settings:        appSettings,
		sessionSettings: appSettings.SessionSettings(),
		logFactory:      logFactory,
		sessions:        make(map[SessionID]*session),
		sessionFactory:  sessionFactory{true},
	}

	var err error
	i.globalLog, err = logFactory.Create()
	if err != nil {
		return i, err
	}

	for sessionID, s := range i.sessionSettings {
		session, err := i.createSession(sessionID, storeFactory, s, logFactory, app)
		if err != nil {
			return nil, err
		}

		i.sessions[sessionID] = session
	}

	return i, nil
}

<<<<<<< HEAD
// waitForInSessionTime returns true if the session is in session, false if the handler should stop
=======
// waitForInSessionTime returns true if the session is in session, false if the handler should stop.
>>>>>>> a18c8897
func (i *Initiator) waitForInSessionTime(session *session) bool {
	inSessionTime := make(chan interface{})
	go func() {
		session.waitForInSessionTime()
		close(inSessionTime)
	}()

	select {
	case <-inSessionTime:
	case <-i.stopChan:
		return false
	}

	return true
}

<<<<<<< HEAD
// waitForReconnectInterval returns true if a reconnect should be re-attempted, false if handler should stop
=======
// waitForReconnectInterval returns true if a reconnect should be re-attempted, false if handler should stop.
>>>>>>> a18c8897
func (i *Initiator) waitForReconnectInterval(reconnectInterval time.Duration) bool {
	select {
	case <-time.After(reconnectInterval):
	case <-i.stopChan:
		return false
	}

	return true
}

func (i *Initiator) handleConnection(session *session, tlsConfig *tls.Config, dialer proxy.Dialer) {
	var wg sync.WaitGroup
	wg.Add(1)
	go func() {
		session.run()
		wg.Done()
	}()

	defer func() {
		session.stop()
		wg.Wait()
	}()

	connectionAttempt := 0

	for {
		if !i.waitForInSessionTime(session) {
			return
		}

		var disconnected chan interface{}
		var msgIn chan fixIn
		var msgOut chan []byte

		address := session.SocketConnectAddress[connectionAttempt%len(session.SocketConnectAddress)]
		session.log.OnEventf("Connecting to: %v", address)

		netConn, err := dialer.Dial("tcp", address)
		if err != nil {
			session.log.OnErrorEvent("Failed to connect", err)
			goto reconnect
		} else if tlsConfig != nil {
			// Unless InsecureSkipVerify is true, server name config is required for TLS
			// to verify the received certificate
			if !tlsConfig.InsecureSkipVerify && len(tlsConfig.ServerName) == 0 {
				serverName := address
				if c := strings.LastIndex(serverName, ":"); c > 0 {
					serverName = serverName[:c]
				}
				tlsConfig.ServerName = serverName
			}
			tlsConn := tls.Client(netConn, tlsConfig)
			if err = tlsConn.Handshake(); err != nil {
				session.log.OnErrorEvent("Failed handshake", err)
				goto reconnect
			}
			netConn = tlsConn
		}

		msgIn = make(chan fixIn)
		msgOut = make(chan []byte)
		if err := session.connect(msgIn, msgOut); err != nil {
			session.log.OnErrorEvent("Failed to initiate", err)
			goto reconnect
		}

		go readLoop(newParser(bufio.NewReader(netConn)), msgIn)
		disconnected = make(chan interface{})
		go func() {
			writeLoop(netConn, msgOut, session.log)
			if err := netConn.Close(); err != nil {
				session.log.OnErrorEvent("connection Close failed", err)
			}
			close(disconnected)
		}()

		select {
		case <-disconnected:
		case <-i.stopChan:
			return
		}

	reconnect:
		connectionAttempt++
		session.log.OnEventf("Reconnecting in %v", session.ReconnectInterval)
		if !i.waitForReconnectInterval(session.ReconnectInterval) {
			return
		}
	}
}

// append API ------------------------------------------------------------------

// GetSessionIDs This function returns sessionID list.
func (i *Initiator) GetSessionIDs() []SessionID {
	sessionIds := make([]SessionID, 0, len(i.sessions))
	for sessionID := range i.sessions {
		sessionIds = append(sessionIds, sessionID)
	}
	return sessionIds
}

// GetAliveSessionIDs This function returns loggedOn sessionID list.
func (i *Initiator) GetAliveSessionIDs() []SessionID {
	sessionIds := make([]SessionID, 0, len(i.sessions))
	for sessionID, session := range i.sessions {
		if session.IsLoggedOn() {
			sessionIds = append(sessionIds, sessionID)
		}
	}
	return sessionIds
}

// IsAliveSession This function checks if the session is a logged on session or not.
func (i *Initiator) IsAliveSession(sessionID SessionID) bool {
	session, ok := i.sessions[sessionID]
	if ok {
		return session.IsLoggedOn()
	}
	return false
}

// SendToAliveSession This function send message for logged on session.
func (i *Initiator) SendToAliveSession(m Messagable, sessionID SessionID) (err error) {
	if !i.IsAliveSession(sessionID) {
		err = ErrDoNotLoggedOnSession
	} else {
		err = SendToAliveSession(m, sessionID)
	}
	return err
}

// SendToAliveSessions This function send messages for logged on sessions.
func (i *Initiator) SendToAliveSessions(m Messagable) (err error) {
	sessionIDs := i.GetAliveSessionIDs()
	err = sendToSessions(m, sessionIDs)
	if err != nil {
		errObj := err.(*ErrorBySessionID)
		errObj.error = errors.New("failed to SendToAliveSessions")
	}
	return err
}<|MERGE_RESOLUTION|>--- conflicted
+++ resolved
@@ -108,11 +108,7 @@
 	return i, nil
 }
 
-<<<<<<< HEAD
-// waitForInSessionTime returns true if the session is in session, false if the handler should stop
-=======
 // waitForInSessionTime returns true if the session is in session, false if the handler should stop.
->>>>>>> a18c8897
 func (i *Initiator) waitForInSessionTime(session *session) bool {
 	inSessionTime := make(chan interface{})
 	go func() {
@@ -129,11 +125,7 @@
 	return true
 }
 
-<<<<<<< HEAD
-// waitForReconnectInterval returns true if a reconnect should be re-attempted, false if handler should stop
-=======
 // waitForReconnectInterval returns true if a reconnect should be re-attempted, false if handler should stop.
->>>>>>> a18c8897
 func (i *Initiator) waitForReconnectInterval(reconnectInterval time.Duration) bool {
 	select {
 	case <-time.After(reconnectInterval):
