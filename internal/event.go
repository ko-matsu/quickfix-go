package internal

<<<<<<< HEAD
// Event is an abstraction for session events
=======
// Event is an abstraction for session events.
>>>>>>> a18c8897
type Event int

const (
	// PeerTimeout indicates the session peer has become unresponsive.
	PeerTimeout Event = iota
	// NeedHeartbeat indicates the session should send a heartbeat.
	NeedHeartbeat
	// LogonTimeout indicates the peer has not sent a logon request.
	LogonTimeout
	// LogoutTimeout indicates the peer has not sent a logout request.
	LogoutTimeout
)<|MERGE_RESOLUTION|>--- conflicted
+++ resolved
@@ -1,10 +1,6 @@
 package internal
 
-<<<<<<< HEAD
-// Event is an abstraction for session events
-=======
 // Event is an abstraction for session events.
->>>>>>> a18c8897
 type Event int
 
 const (
