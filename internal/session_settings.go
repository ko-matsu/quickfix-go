--- conflicted
+++ resolved
@@ -2,11 +2,7 @@
 
 import "time"
 
-<<<<<<< HEAD
-// SessionSettings stores all of the configuration for a given session
-=======
 // SessionSettings stores all of the configuration for a given session.
->>>>>>> a18c8897
 type SessionSettings struct {
 	ResetOnLogon                 bool
 	RefreshOnLogon               bool
