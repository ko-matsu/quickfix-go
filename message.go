// Copyright (c) quickfixengine.org  All rights reserved.
//
// This file may be distributed under the terms of the quickfixengine.org
// license as defined by quickfixengine.org and appearing in the file
// LICENSE included in the packaging of this file.
//
// This file is provided AS IS with NO WARRANTY OF ANY KIND, INCLUDING
// THE WARRANTY OF DESIGN, MERCHANTABILITY AND FITNESS FOR A
// PARTICULAR PURPOSE.
//
// See http://www.quickfixengine.org/LICENSE for licensing information.
//
// Contact ask@quickfixengine.org if any conditions of this licensing
// are not clear to you.

package quickfix

import (
	"bytes"
	"fmt"
	"math"
	"time"

	"github.com/cryptogarageinc/quickfix-go/datadictionary"
)

<<<<<<< HEAD
// Header is first section of a FIX Message
type Header struct{ FieldMap }

// in the message header, the first 3 tags in the message header must be 8,9,35
=======
// Header is first section of a FIX Message.
type Header struct{ FieldMap }

// in the message header, the first 3 tags in the message header must be 8,9,35.
>>>>>>> a18c8897
func headerFieldOrdering(i, j Tag) bool {
	var ordering = func(t Tag) uint32 {
		switch t {
		case tagBeginString:
			return 1
		case tagBodyLength:
			return 2
		case tagMsgType:
			return 3
		}

		return math.MaxUint32
	}

	orderi := ordering(i)
	orderj := ordering(j)

	switch {
	case orderi < orderj:
		return true
	case orderi > orderj:
		return false
	}

	return i < j
}

<<<<<<< HEAD
// Init initializes the Header instance
=======
// Init initializes the Header instance.
>>>>>>> a18c8897
func (h *Header) Init() {
	h.initWithOrdering(headerFieldOrdering)
}

<<<<<<< HEAD
// Body is the primary application section of a FIX message
type Body struct{ FieldMap }

// Init initializes the FIX message
=======
// Body is the primary application section of a FIX message.
type Body struct{ FieldMap }

// Init initializes the FIX message.
>>>>>>> a18c8897
func (b *Body) Init() {
	b.init()
}

<<<<<<< HEAD
// Trailer is the last section of a FIX message
=======
// Trailer is the last section of a FIX message.
>>>>>>> a18c8897
type Trailer struct{ FieldMap }

// In the trailer, CheckSum (tag 10) must be last.
func trailerFieldOrdering(i, j Tag) bool {
	switch {
	case i == tagCheckSum:
		return false
	case j == tagCheckSum:
		return true
	}

	return i < j
}

<<<<<<< HEAD
// Init initializes the FIX message
=======
// Init initializes the FIX message.
>>>>>>> a18c8897
func (t *Trailer) Init() {
	t.initWithOrdering(trailerFieldOrdering)
}

// Message is a FIX Message abstraction.
type Message struct {
	Header  Header
	Trailer Trailer
	Body    Body

	// ReceiveTime is the time that this message was read from the socket connection.
	ReceiveTime time.Time

	rawMessage *bytes.Buffer

	// Slice of Bytes corresponding to the message body.
	bodyBytes []byte

	// Field bytes as they appear in the raw message.
	fields []TagValue

	// Flag is true if this message should not be returned to pool after use.
	keepMessage bool
}

<<<<<<< HEAD
// ToMessage returns the message itself
=======
// ToMessage returns the message itself.
>>>>>>> a18c8897
func (m *Message) ToMessage() *Message { return m }

// parseError is returned when bytes cannot be parsed as a FIX message.
type parseError struct {
	OrigError string
}

func (e parseError) Error() string { return fmt.Sprintf("error parsing message: %s", e.OrigError) }

<<<<<<< HEAD
// NewMessage returns a newly initialized Message instance
=======
// NewMessage returns a newly initialized Message instance.
>>>>>>> a18c8897
func NewMessage() *Message {
	m := new(Message)
	m.Header.Init()
	m.Body.Init()
	m.Trailer.Init()

	return m
}

// CopyInto erases the dest messages and copies the currency message content
// into it.
func (m *Message) CopyInto(to *Message) {
	m.Header.CopyInto(&to.Header.FieldMap)
	m.Body.CopyInto(&to.Body.FieldMap)
	m.Trailer.CopyInto(&to.Trailer.FieldMap)

	to.ReceiveTime = m.ReceiveTime
	to.bodyBytes = make([]byte, len(m.bodyBytes))
	copy(to.bodyBytes, m.bodyBytes)
	to.fields = make([]TagValue, len(m.fields))
	for i := range to.fields {
		to.fields[i].init(m.fields[i].tag, m.fields[i].value)
	}
}

// ParseMessage constructs a Message from a byte slice wrapping a FIX message.
func ParseMessage(msg *Message, rawMessage *bytes.Buffer) (err error) {
	return ParseMessageWithDataDictionary(msg, rawMessage, nil, nil)
}

// ParseMessageWithDataDictionary constructs a Message from a byte slice wrapping a FIX message using an optional session and application DataDictionary for reference.
func ParseMessageWithDataDictionary(
	msg *Message,
	rawMessage *bytes.Buffer,
	transportDataDictionary *datadictionary.DataDictionary,
	applicationDataDictionary *datadictionary.DataDictionary,
) (err error) {
	msg.Header.Clear()
	msg.Body.Clear()
	msg.Trailer.Clear()
	msg.rawMessage = rawMessage

	rawBytes := rawMessage.Bytes()

	// Allocate fields in one chunk.
	fieldCount := 0
	for _, b := range rawBytes {
		if b == '\001' {
			fieldCount++
		}
	}

	if fieldCount == 0 {
		return parseError{OrigError: fmt.Sprintf("No Fields detected in %s", string(rawBytes))}
	}

	if cap(msg.fields) < fieldCount {
		msg.fields = make([]TagValue, fieldCount)
	} else {
		msg.fields = msg.fields[0:fieldCount]
	}

	fieldIndex := 0

	// Message must start with begin string, body length, msg type.
	if rawBytes, err = extractSpecificField(&msg.fields[fieldIndex], tagBeginString, rawBytes); err != nil {
		return
	}

	msg.Header.add(msg.fields[fieldIndex : fieldIndex+1])
	fieldIndex++

	parsedFieldBytes := &msg.fields[fieldIndex]
	if rawBytes, err = extractSpecificField(parsedFieldBytes, tagBodyLength, rawBytes); err != nil {
		return
	}

	msg.Header.add(msg.fields[fieldIndex : fieldIndex+1])
	fieldIndex++

	parsedFieldBytes = &msg.fields[fieldIndex]
	if rawBytes, err = extractSpecificField(parsedFieldBytes, tagMsgType, rawBytes); err != nil {
		return
	}

	xmlDataLen := 0
	xmlDataMsg := false

	msg.Header.add(msg.fields[fieldIndex : fieldIndex+1])
	fieldIndex++

	trailerBytes := []byte{}
	foundBody := false
	for {
		parsedFieldBytes = &msg.fields[fieldIndex]
		if xmlDataLen > 0 {
			rawBytes, err = extractXMLDataField(parsedFieldBytes, rawBytes, xmlDataLen)
			xmlDataLen = 0
			xmlDataMsg = true
		} else {
			rawBytes, err = extractField(parsedFieldBytes, rawBytes)
		}
		if err != nil {
			return
		}

		switch {
		case isHeaderField(parsedFieldBytes.tag, transportDataDictionary):
			msg.Header.add(msg.fields[fieldIndex : fieldIndex+1])
		case isTrailerField(parsedFieldBytes.tag, transportDataDictionary):
			msg.Trailer.add(msg.fields[fieldIndex : fieldIndex+1])
		default:
			foundBody = true
			trailerBytes = rawBytes
			msg.Body.add(msg.fields[fieldIndex : fieldIndex+1])
		}
		if parsedFieldBytes.tag == tagCheckSum {
			break
		}

		if !foundBody {
			msg.bodyBytes = rawBytes
		}

		if parsedFieldBytes.tag == tagXMLDataLen {
			xmlDataLen, _ = msg.Header.GetInt(tagXMLDataLen)
		}
		fieldIndex++
	}

	// Body length would only be larger than trailer if fields out of order.
	if len(msg.bodyBytes) > len(trailerBytes) {
		msg.bodyBytes = msg.bodyBytes[:len(msg.bodyBytes)-len(trailerBytes)]
	}

	length := 0
	for _, field := range msg.fields {
		switch field.tag {
		case tagBeginString, tagBodyLength, tagCheckSum: // Tags do not contribute to length.
		default:
			length += field.length()
		}
	}

	bodyLength, err := msg.Header.GetInt(tagBodyLength)
	if err != nil {
		err = parseError{OrigError: err.Error()}
	} else if length != bodyLength && !xmlDataMsg {
		err = parseError{OrigError: fmt.Sprintf("Incorrect Message Length, expected %d, got %d", bodyLength, length)}
	}

	return

}

func isHeaderField(tag Tag, dataDict *datadictionary.DataDictionary) bool {
	if tag.IsHeader() {
		return true
	}

	if dataDict == nil {
		return false
	}

	_, ok := dataDict.Header.Fields[int(tag)]
	return ok
}

func isTrailerField(tag Tag, dataDict *datadictionary.DataDictionary) bool {
	if tag.IsTrailer() {
		return true
	}

	if dataDict == nil {
		return false
	}

	_, ok := dataDict.Trailer.Fields[int(tag)]
	return ok
}

// MsgType returns MsgType (tag 35) field's value.
func (m *Message) MsgType() (string, MessageRejectError) {
	return m.Header.GetString(tagMsgType)
}

// IsMsgTypeOf returns true if the Header contains MsgType (tag 35) field and its value is the specified one.
func (m *Message) IsMsgTypeOf(msgType string) bool {
	if v, err := m.MsgType(); err == nil {
		return v == msgType
	}
	return false
}

// reverseRoute returns a message builder with routing header fields initialized as the reverse of this message.
func (m *Message) reverseRoute() *Message {
	reverseMsg := NewMessage()

	copy := func(src Tag, dest Tag) {
		var field FIXString
		if m.Header.GetField(src, &field) == nil {
			if len(field) != 0 {
				reverseMsg.Header.SetField(dest, field)
			}
		}
	}

	copy(tagSenderCompID, tagTargetCompID)
	copy(tagSenderSubID, tagTargetSubID)
	copy(tagSenderLocationID, tagTargetLocationID)

	copy(tagTargetCompID, tagSenderCompID)
	copy(tagTargetSubID, tagSenderSubID)
	copy(tagTargetLocationID, tagSenderLocationID)

	copy(tagOnBehalfOfCompID, tagDeliverToCompID)
	copy(tagOnBehalfOfSubID, tagDeliverToSubID)
	copy(tagDeliverToCompID, tagOnBehalfOfCompID)
	copy(tagDeliverToSubID, tagOnBehalfOfSubID)

	// Tags added in 4.1.
	var beginString FIXString
	if m.Header.GetField(tagBeginString, &beginString) == nil {
		if string(beginString) != BeginStringFIX40 {
			copy(tagOnBehalfOfLocationID, tagDeliverToLocationID)
			copy(tagDeliverToLocationID, tagOnBehalfOfLocationID)
		}
	}

	return reverseMsg
}

func extractSpecificField(field *TagValue, expectedTag Tag, buffer []byte) (remBuffer []byte, err error) {
	remBuffer, err = extractField(field, buffer)
	switch {
	case err != nil:
		return
	case field.tag != expectedTag:
		err = parseError{OrigError: fmt.Sprintf("extractSpecificField: Fields out of order, expected %d, got %d", expectedTag, field.tag)}
		return
	}

	return
}

func extractXMLDataField(parsedFieldBytes *TagValue, buffer []byte, dataLen int) (remBytes []byte, err error) {
	endIndex := bytes.IndexByte(buffer, '=')
	if endIndex == -1 {
		err = parseError{OrigError: "extractField: No Trailing Delim in " + string(buffer)}
		remBytes = buffer
		return
	}
	endIndex += dataLen + 1

	err = parsedFieldBytes.parse(buffer[:endIndex+1])
	return buffer[(endIndex + 1):], err
}

func extractField(parsedFieldBytes *TagValue, buffer []byte) (remBytes []byte, err error) {
	endIndex := bytes.IndexByte(buffer, '\001')
	if endIndex == -1 {
		err = parseError{OrigError: "extractField: No Trailing Delim in " + string(buffer)}
		remBytes = buffer
		return
	}

	err = parsedFieldBytes.parse(buffer[:endIndex+1])
	return buffer[(endIndex + 1):], err
}

func (m *Message) String() string {
	if m.rawMessage != nil {
		return m.rawMessage.String()
	}

	return string(m.build())
}

func formatCheckSum(value int) string {
	return fmt.Sprintf("%03d", value)
}

<<<<<<< HEAD
// Build constructs a []byte from a Message instance
=======
// Build constructs a []byte from a Message instance.
>>>>>>> a18c8897
func (m *Message) build() []byte {
	m.cook()

	var b bytes.Buffer
	m.Header.write(&b)
	m.Body.write(&b)
	m.Trailer.write(&b)
	return b.Bytes()
}

func (m *Message) cook() {
	bodyLength := m.Header.length() + m.Body.length() + m.Trailer.length()
	m.Header.SetInt(tagBodyLength, bodyLength)
	checkSum := (m.Header.total() + m.Body.total() + m.Trailer.total()) % 256
	m.Trailer.SetString(tagCheckSum, formatCheckSum(checkSum))
}<|MERGE_RESOLUTION|>--- conflicted
+++ resolved
@@ -24,17 +24,10 @@
 	"github.com/cryptogarageinc/quickfix-go/datadictionary"
 )
 
-<<<<<<< HEAD
-// Header is first section of a FIX Message
-type Header struct{ FieldMap }
-
-// in the message header, the first 3 tags in the message header must be 8,9,35
-=======
 // Header is first section of a FIX Message.
 type Header struct{ FieldMap }
 
 // in the message header, the first 3 tags in the message header must be 8,9,35.
->>>>>>> a18c8897
 func headerFieldOrdering(i, j Tag) bool {
 	var ordering = func(t Tag) uint32 {
 		switch t {
@@ -62,35 +55,20 @@
 	return i < j
 }
 
-<<<<<<< HEAD
-// Init initializes the Header instance
-=======
 // Init initializes the Header instance.
->>>>>>> a18c8897
 func (h *Header) Init() {
 	h.initWithOrdering(headerFieldOrdering)
 }
 
-<<<<<<< HEAD
-// Body is the primary application section of a FIX message
-type Body struct{ FieldMap }
-
-// Init initializes the FIX message
-=======
 // Body is the primary application section of a FIX message.
 type Body struct{ FieldMap }
 
 // Init initializes the FIX message.
->>>>>>> a18c8897
 func (b *Body) Init() {
 	b.init()
 }
 
-<<<<<<< HEAD
-// Trailer is the last section of a FIX message
-=======
 // Trailer is the last section of a FIX message.
->>>>>>> a18c8897
 type Trailer struct{ FieldMap }
 
 // In the trailer, CheckSum (tag 10) must be last.
@@ -105,11 +83,7 @@
 	return i < j
 }
 
-<<<<<<< HEAD
-// Init initializes the FIX message
-=======
 // Init initializes the FIX message.
->>>>>>> a18c8897
 func (t *Trailer) Init() {
 	t.initWithOrdering(trailerFieldOrdering)
 }
@@ -135,11 +109,7 @@
 	keepMessage bool
 }
 
-<<<<<<< HEAD
-// ToMessage returns the message itself
-=======
 // ToMessage returns the message itself.
->>>>>>> a18c8897
 func (m *Message) ToMessage() *Message { return m }
 
 // parseError is returned when bytes cannot be parsed as a FIX message.
@@ -149,11 +119,7 @@
 
 func (e parseError) Error() string { return fmt.Sprintf("error parsing message: %s", e.OrigError) }
 
-<<<<<<< HEAD
-// NewMessage returns a newly initialized Message instance
-=======
 // NewMessage returns a newly initialized Message instance.
->>>>>>> a18c8897
 func NewMessage() *Message {
 	m := new(Message)
 	m.Header.Init()
@@ -436,11 +402,7 @@
 	return fmt.Sprintf("%03d", value)
 }
 
-<<<<<<< HEAD
 // Build constructs a []byte from a Message instance
-=======
-// Build constructs a []byte from a Message instance.
->>>>>>> a18c8897
 func (m *Message) build() []byte {
 	m.cook()
 
