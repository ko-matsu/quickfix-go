// Copyright (c) quickfixengine.org  All rights reserved.
//
// This file may be distributed under the terms of the quickfixengine.org
// license as defined by quickfixengine.org and appearing in the file
// LICENSE included in the packaging of this file.
//
// This file is provided AS IS with NO WARRANTY OF ANY KIND, INCLUDING
// THE WARRANTY OF DESIGN, MERCHANTABILITY AND FITNESS FOR A
// PARTICULAR PURPOSE.
//
// See http://www.quickfixengine.org/LICENSE for licensing information.
//
// Contact ask@quickfixengine.org if any conditions of this licensing
// are not clear to you.

package quickfix

type routeKey struct {
	FIXVersion string
	MsgType    string
}

<<<<<<< HEAD
// FIX ApplVerID string values
=======
// FIX ApplVerID string values.
>>>>>>> a18c8897
const (
	ApplVerIDFIX27    = "0"
	ApplVerIDFIX30    = "1"
	ApplVerIDFIX40    = "2"
	ApplVerIDFIX41    = "3"
	ApplVerIDFIX42    = "4"
	ApplVerIDFIX43    = "5"
	ApplVerIDFIX44    = "6"
	ApplVerIDFIX50    = "7"
	ApplVerIDFIX50SP1 = "8"
	ApplVerIDFIX50SP2 = "9"
)

<<<<<<< HEAD
// A MessageRoute is a function that can process a fromApp/fromAdmin callback
type MessageRoute func(msg *Message, sessionID SessionID) MessageRejectError

// A MessageRouter is a mutex for MessageRoutes
=======
// A MessageRoute is a function that can process a fromApp/fromAdmin callback.
type MessageRoute func(msg *Message, sessionID SessionID) MessageRejectError

// A MessageRouter is a mutex for MessageRoutes.
>>>>>>> a18c8897
type MessageRouter struct {
	routes map[routeKey]MessageRoute
}

<<<<<<< HEAD
// NewMessageRouter returns an initialized MessageRouter instance
=======
// NewMessageRouter returns an initialized MessageRouter instance.
>>>>>>> a18c8897
func NewMessageRouter() *MessageRouter {
	return &MessageRouter{routes: make(map[routeKey]MessageRoute)}
}

// AddRoute adds a route to the MessageRouter instance keyed to begin string and msgType.
func (c MessageRouter) AddRoute(beginString string, msgType string, router MessageRoute) {
	c.routes[routeKey{beginString, msgType}] = router
}

// Route may be called from the fromApp/fromAdmin callbacks. Messages that cannot be routed will be rejected with UnsupportedMessageType.
func (c MessageRouter) Route(msg *Message, sessionID SessionID) MessageRejectError {
	beginString, err := msg.Header.GetBytes(tagBeginString)
	if err != nil {
		return nil
	}

	msgType, err := msg.Header.GetBytes(tagMsgType)
	if err != nil {
		return err
	}

	return c.tryRoute(string(beginString), string(msgType), msg, sessionID)
}

func (c MessageRouter) tryRoute(beginString string, msgType string, msg *Message, sessionID SessionID) MessageRejectError {
	fixVersion := beginString
	isAdminMsg := isAdminMessageType([]byte(msgType))

	if beginString == BeginStringFIXT11 && !isAdminMsg {
		var applVerID FIXString
		if err := msg.Header.GetField(tagApplVerID, &applVerID); err != nil {
			session, _ := lookupSession(sessionID)
			applVerID = FIXString(session.TargetDefaultApplicationVersionID())
		}

		switch applVerID {
		case ApplVerIDFIX40:
			fixVersion = BeginStringFIX40
		case ApplVerIDFIX41:
			fixVersion = BeginStringFIX41
		case ApplVerIDFIX42:
			fixVersion = BeginStringFIX42
		case ApplVerIDFIX43:
			fixVersion = BeginStringFIX43
		case ApplVerIDFIX44:
			fixVersion = BeginStringFIX44
		default:
			fixVersion = string(applVerID)
		}
	}

	if route, ok := c.routes[routeKey{fixVersion, msgType}]; ok {
		return route(msg, sessionID)
	}

	switch {
	case isAdminMsg || msgType == "j":
		return nil
	}

	return UnsupportedMessageType()
}<|MERGE_RESOLUTION|>--- conflicted
+++ resolved
@@ -20,11 +20,7 @@
 	MsgType    string
 }
 
-<<<<<<< HEAD
-// FIX ApplVerID string values
-=======
 // FIX ApplVerID string values.
->>>>>>> a18c8897
 const (
 	ApplVerIDFIX27    = "0"
 	ApplVerIDFIX30    = "1"
@@ -38,26 +34,15 @@
 	ApplVerIDFIX50SP2 = "9"
 )
 
-<<<<<<< HEAD
-// A MessageRoute is a function that can process a fromApp/fromAdmin callback
-type MessageRoute func(msg *Message, sessionID SessionID) MessageRejectError
-
-// A MessageRouter is a mutex for MessageRoutes
-=======
 // A MessageRoute is a function that can process a fromApp/fromAdmin callback.
 type MessageRoute func(msg *Message, sessionID SessionID) MessageRejectError
 
 // A MessageRouter is a mutex for MessageRoutes.
->>>>>>> a18c8897
 type MessageRouter struct {
 	routes map[routeKey]MessageRoute
 }
 
-<<<<<<< HEAD
-// NewMessageRouter returns an initialized MessageRouter instance
-=======
 // NewMessageRouter returns an initialized MessageRouter instance.
->>>>>>> a18c8897
 func NewMessageRouter() *MessageRouter {
 	return &MessageRouter{routes: make(map[routeKey]MessageRoute)}
 }
