// Copyright (c) quickfixengine.org  All rights reserved.
//
// This file may be distributed under the terms of the quickfixengine.org
// license as defined by quickfixengine.org and appearing in the file
// LICENSE included in the packaging of this file.
//
// This file is provided AS IS with NO WARRANTY OF ANY KIND, INCLUDING
// THE WARRANTY OF DESIGN, MERCHANTABILITY AND FITNESS FOR A
// PARTICULAR PURPOSE.
//
// See http://www.quickfixengine.org/LICENSE for licensing information.
//
// Contact ask@quickfixengine.org if any conditions of this licensing
// are not clear to you.

package quickfix

import (
	"context"
	"fmt"
	"time"

<<<<<<< HEAD
	"github.com/cryptogarageinc/quickfix-go/config"
	"github.com/globalsign/mgo"
	"github.com/globalsign/mgo/bson"
	"github.com/pkg/errors"
=======
	"github.com/pkg/errors"
	"go.mongodb.org/mongo-driver/bson"
	"go.mongodb.org/mongo-driver/mongo"
	"go.mongodb.org/mongo-driver/mongo/options"

	"github.com/quickfixgo/quickfix/config"
>>>>>>> a18c8897
)

type mongoStoreFactory struct {
	settings           *Settings
	messagesCollection string
	sessionsCollection string
}

type mongoStore struct {
	sessionID          SessionID
	cache              *memoryStore
	mongoURL           string
	mongoDatabase      string
	db                 *mongo.Client
	messagesCollection string
	sessionsCollection string
<<<<<<< HEAD

	*messageBuilder
=======
	allowTransactions  bool
>>>>>>> a18c8897
}

// NewMongoStoreFactory returns a mongo-based implementation of MessageStoreFactory.
func NewMongoStoreFactory(settings *Settings) MessageStoreFactory {
	return NewMongoStoreFactoryPrefixed(settings, "")
}

// NewMongoStoreFactoryPrefixed returns a mongo-based implementation of MessageStoreFactory, with prefix on collections.
func NewMongoStoreFactoryPrefixed(settings *Settings, collectionsPrefix string) MessageStoreFactory {
	return mongoStoreFactory{
		settings:           settings,
		messagesCollection: collectionsPrefix + "messages",
		sessionsCollection: collectionsPrefix + "sessions",
	}
}

// Create creates a new MongoStore implementation of the MessageStore interface.
func (f mongoStoreFactory) Create(sessionID SessionID) (msgStore MessageStore, err error) {
<<<<<<< HEAD
	var mongoConnectionURL string
	var mongoDatabase string

	settings := make([]*SessionSettings, 1, 2)
	settings[0] = f.settings.GlobalSettings()
	if sessionSettings, ok := f.settings.SessionSettings()[sessionID]; ok {
		settings = append(settings, sessionSettings)
=======
	globalSettings := f.settings.GlobalSettings()
	dynamicSessions, _ := globalSettings.BoolSetting(config.DynamicSessions)

	sessionSettings, ok := f.settings.SessionSettings()[sessionID]
	if !ok {
		if dynamicSessions {
			sessionSettings = globalSettings
		} else {
			return nil, fmt.Errorf("unknown session: %v", sessionID)
		}
>>>>>>> a18c8897
	}
	for _, sessionSettings := range settings {
		if sessionSettings.HasSetting(config.MongoStoreConnection) {
			mongoConnectionURL, err = sessionSettings.Setting(config.MongoStoreConnection)
			if err != nil {
				return nil, err
			}
		}
		if sessionSettings.HasSetting(config.MongoStoreDatabase) {
			mongoDatabase, err = sessionSettings.Setting(config.MongoStoreDatabase)
			if err != nil {
				return nil, err
			}
		}
	}

	if len(mongoConnectionURL) == 0 {
		return nil, fmt.Errorf("MongoStoreConnection configuration is not found. session: %v", sessionID)
	} else if len(mongoDatabase) == 0 {
		return nil, fmt.Errorf("MongoStoreDatabase configuration is not found. session: %v", sessionID)
	}

	// Optional.
	mongoReplicaSet, _ := sessionSettings.Setting(config.MongoStoreReplicaSet)

	return newMongoStore(sessionID, mongoConnectionURL, mongoDatabase, mongoReplicaSet, f.messagesCollection, f.sessionsCollection)
}

func newMongoStore(sessionID SessionID, mongoURL, mongoDatabase, mongoReplicaSet, messagesCollection, sessionsCollection string) (store *mongoStore, err error) {

	allowTransactions := len(mongoReplicaSet) > 0
	store = &mongoStore{
		sessionID:          sessionID,
		cache:              &memoryStore{},
		mongoURL:           mongoURL,
		mongoDatabase:      mongoDatabase,
		messagesCollection: messagesCollection,
		sessionsCollection: sessionsCollection,
		allowTransactions:  allowTransactions,
	}
	store.messageBuilder = newMessageBuilder(store)

	if err = store.cache.Reset(); err != nil {
		err = errors.Wrap(err, "cache reset")
		return
	}

	ctx, cancel := context.WithTimeout(context.Background(), 10*time.Second)
	defer cancel()
	store.db, err = mongo.Connect(ctx, options.Client().ApplyURI(mongoURL).SetDirect(len(mongoReplicaSet) == 0).SetReplicaSet(mongoReplicaSet))
	if err != nil {
		return
	}
	err = store.populateCache()

	return
}

func generateMessageFilter(s *SessionID) (messageFilter *mongoQuickFixEntryData) {
	messageFilter = &mongoQuickFixEntryData{
		BeginString:      s.BeginString,
		SessionQualifier: s.Qualifier,
		SenderCompID:     s.SenderCompID,
		SenderSubID:      s.SenderSubID,
		SenderLocID:      s.SenderLocationID,
		TargetCompID:     s.TargetCompID,
		TargetSubID:      s.TargetSubID,
		TargetLocID:      s.TargetLocationID,
	}
	return
}

type mongoQuickFixEntryData struct {
	// Message specific data.
	Msgseq  int    `bson:"msgseq,omitempty"`
	Message []byte `bson:"message,omitempty"`
	// Session specific data.
	CreationTime   time.Time `bson:"creation_time,omitempty"`
	IncomingSeqNum int       `bson:"incoming_seq_num,omitempty"`
	OutgoingSeqNum int       `bson:"outgoing_seq_num,omitempty"`
	// Indexed data.
	BeginString      string `bson:"begin_string"`
	SessionQualifier string `bson:"session_qualifier"`
	SenderCompID     string `bson:"sender_comp_id"`
	SenderSubID      string `bson:"sender_sub_id"`
	SenderLocID      string `bson:"sender_loc_id"`
	TargetCompID     string `bson:"target_comp_id"`
	TargetSubID      string `bson:"target_sub_id"`
	TargetLocID      string `bson:"target_loc_id"`
}

// Reset deletes the store records and sets the seqnums back to 1.
func (store *mongoStore) Reset() error {
	if store.db == nil {
		return ErrAccessToClosedStore
	}
	msgFilter := generateMessageFilter(&store.sessionID)
	_, err := store.db.Database(store.mongoDatabase).Collection(store.messagesCollection).DeleteMany(context.Background(), msgFilter)

	if err != nil {
		return err
	}

	if err = store.cache.Reset(); err != nil {
		return err
	}

	sessionUpdate := generateMessageFilter(&store.sessionID)
	sessionUpdate.CreationTime = store.cache.CreationTime()
	sessionUpdate.IncomingSeqNum = store.cache.NextTargetMsgSeqNum()
	sessionUpdate.OutgoingSeqNum = store.cache.NextSenderMsgSeqNum()
	_, err = store.db.Database(store.mongoDatabase).Collection(store.sessionsCollection).UpdateOne(context.Background(), msgFilter, bson.M{"$set": sessionUpdate})

	return err
}

// Refresh reloads the store from the database.
func (store *mongoStore) Refresh() error {
	if err := store.cache.Reset(); err != nil {
		return err
	}
	return store.populateCache()
}

func (store *mongoStore) populateCache() error {
	if store.db == nil {
		return ErrAccessToClosedStore
	}
	msgFilter := generateMessageFilter(&store.sessionID)
	res := store.db.Database(store.mongoDatabase).Collection(store.sessionsCollection).FindOne(context.Background(), msgFilter)
	if res.Err() != nil && res.Err() != mongo.ErrNoDocuments {
		return errors.Wrap(res.Err(), "query")
	}

	if res.Err() != mongo.ErrNoDocuments {
		// session record found, load it
		sessionData := &mongoQuickFixEntryData{}
		if err := res.Decode(&sessionData); err != nil {
			return errors.Wrap(err, "decode")
		}

		store.cache.creationTime = sessionData.CreationTime
		if err := store.cache.SetNextTargetMsgSeqNum(sessionData.IncomingSeqNum); err != nil {
			return errors.Wrap(err, "cache set next target")
		}

		if err := store.cache.SetNextSenderMsgSeqNum(sessionData.OutgoingSeqNum); err != nil {
			return errors.Wrap(err, "cache set next sender")
		}

		return nil
	}

	// session record not found, create it
	msgFilter.CreationTime = store.cache.creationTime
	msgFilter.IncomingSeqNum = store.cache.NextTargetMsgSeqNum()
	msgFilter.OutgoingSeqNum = store.cache.NextSenderMsgSeqNum()

	if _, err := store.db.Database(store.mongoDatabase).Collection(store.sessionsCollection).InsertOne(context.Background(), msgFilter); err != nil {
		return errors.Wrap(err, "insert")
	}
	return nil
}

// NextSenderMsgSeqNum returns the next MsgSeqNum that will be sent.
func (store *mongoStore) NextSenderMsgSeqNum() int {
	return store.cache.NextSenderMsgSeqNum()
}

// NextTargetMsgSeqNum returns the next MsgSeqNum that should be received.
func (store *mongoStore) NextTargetMsgSeqNum() int {
	return store.cache.NextTargetMsgSeqNum()
}

// SetNextSenderMsgSeqNum sets the next MsgSeqNum that will be sent.
func (store *mongoStore) SetNextSenderMsgSeqNum(next int) error {
	if store.db == nil {
		return ErrAccessToClosedStore
	}
	msgFilter := generateMessageFilter(&store.sessionID)
	sessionUpdate := generateMessageFilter(&store.sessionID)
	sessionUpdate.IncomingSeqNum = store.cache.NextTargetMsgSeqNum()
	sessionUpdate.OutgoingSeqNum = next
	sessionUpdate.CreationTime = store.cache.CreationTime()
	if _, err := store.db.Database(store.mongoDatabase).Collection(store.sessionsCollection).UpdateOne(context.Background(), msgFilter, bson.M{"$set": sessionUpdate}); err != nil {
		return err
	}
	return store.cache.SetNextSenderMsgSeqNum(next)
}

// SetNextTargetMsgSeqNum sets the next MsgSeqNum that should be received.
func (store *mongoStore) SetNextTargetMsgSeqNum(next int) error {
	if store.db == nil {
		return ErrAccessToClosedStore
	}
	msgFilter := generateMessageFilter(&store.sessionID)
	sessionUpdate := generateMessageFilter(&store.sessionID)
	sessionUpdate.IncomingSeqNum = next
	sessionUpdate.OutgoingSeqNum = store.cache.NextSenderMsgSeqNum()
	sessionUpdate.CreationTime = store.cache.CreationTime()
	if _, err := store.db.Database(store.mongoDatabase).Collection(store.sessionsCollection).UpdateOne(context.Background(), msgFilter, bson.M{"$set": sessionUpdate}); err != nil {
		return err
	}
	return store.cache.SetNextTargetMsgSeqNum(next)
}

// IncrNextSenderMsgSeqNum increments the next MsgSeqNum that will be sent.
func (store *mongoStore) IncrNextSenderMsgSeqNum() error {
	if err := store.cache.IncrNextSenderMsgSeqNum(); err != nil {
		return errors.Wrap(err, "cache incr")
	}
	return store.SetNextSenderMsgSeqNum(store.cache.NextSenderMsgSeqNum())
}

// IncrNextTargetMsgSeqNum increments the next MsgSeqNum that should be received.
func (store *mongoStore) IncrNextTargetMsgSeqNum() error {
	if err := store.cache.IncrNextTargetMsgSeqNum(); err != nil {
		return errors.Wrap(err, "cache incr")
	}
	return store.SetNextTargetMsgSeqNum(store.cache.NextTargetMsgSeqNum())
}

// CreationTime returns the creation time of the store.
func (store *mongoStore) CreationTime() time.Time {
	return store.cache.CreationTime()
}

func (store *mongoStore) SaveMessage(seqNum int, msg []byte) (err error) {
	if store.db == nil {
		err = ErrAccessToClosedStore
		return
	}
	msgFilter := generateMessageFilter(&store.sessionID)
	msgFilter.Msgseq = seqNum
	msgFilter.Message = msg
	_, err = store.db.Database(store.mongoDatabase).Collection(store.messagesCollection).InsertOne(context.Background(), msgFilter)
	return
}

func (store *mongoStore) SaveMessageAndIncrNextSenderMsgSeqNum(seqNum int, msg []byte) error {

	if !store.allowTransactions {
		err := store.SaveMessage(seqNum, msg)
		if err != nil {
			return err
		}
		return store.IncrNextSenderMsgSeqNum()
	}

	// If the mongodb supports replicasets, perform this operation as a transaction instead-
	var next int
	err := store.db.UseSession(context.Background(), func(sessionCtx mongo.SessionContext) error {
		if err := sessionCtx.StartTransaction(); err != nil {
			return err
		}

		msgFilter := generateMessageFilter(&store.sessionID)
		msgFilter.Msgseq = seqNum
		msgFilter.Message = msg
		_, err := store.db.Database(store.mongoDatabase).Collection(store.messagesCollection).InsertOne(sessionCtx, msgFilter)
		if err != nil {
			return err
		}

		next = store.cache.NextSenderMsgSeqNum() + 1

		msgFilter = generateMessageFilter(&store.sessionID)
		sessionUpdate := generateMessageFilter(&store.sessionID)
		sessionUpdate.IncomingSeqNum = store.cache.NextTargetMsgSeqNum()
		sessionUpdate.OutgoingSeqNum = next
		sessionUpdate.CreationTime = store.cache.CreationTime()
		_, err = store.db.Database(store.mongoDatabase).Collection(store.sessionsCollection).UpdateOne(sessionCtx, msgFilter, bson.M{"$set": sessionUpdate})
		if err != nil {
			return err
		}

		return sessionCtx.CommitTransaction(context.Background())
	})
	if err != nil {
		return err
	}

	return store.cache.SetNextSenderMsgSeqNum(next)
}

func (store *mongoStore) GetMessages(beginSeqNum, endSeqNum int) (msgs [][]byte, err error) {
	if store.db == nil {
		err = ErrAccessToClosedStore
		return
	}
	msgFilter := generateMessageFilter(&store.sessionID)
	// Marshal into database form.
	msgFilterBytes, err := bson.Marshal(msgFilter)
	if err != nil {
		return
	}
	seqFilter := bson.M{}
	err = bson.Unmarshal(msgFilterBytes, &seqFilter)
	if err != nil {
		return
	}
	// Modify the query to use a range for the sequence filter.
	seqFilter["msgseq"] = bson.M{
		"$gte": beginSeqNum,
		"$lte": endSeqNum,
	}
	sortOpt := options.Find().SetSort(bson.D{{Key: "msgseq", Value: 1}})
	cursor, err := store.db.Database(store.mongoDatabase).Collection(store.messagesCollection).Find(context.Background(), seqFilter, sortOpt)
	if err != nil {
		return
	}

	for cursor.Next(context.Background()) {
		if err = cursor.Decode(&msgFilter); err != nil {
			return
		}
		msgs = append(msgs, msgFilter.Message)
	}

	err = cursor.Close(context.Background())
	return
}

<<<<<<< HEAD
func (store *mongoStore) SaveMessageWithTx(messageBuildData *BuildMessageInput) (output *BuildMessageOutput, err error) {
	output, err = store.BuildMessage(messageBuildData)
	if err != nil {
		return
	}
	err = store.IncrNextSenderMsgSeqNum()
	if err != nil {
		return
	}

	err = store.SaveMessage(output.SeqNum, output.MsgBytes)
	return
}

// Close closes the store's database connection
=======
// Close closes the store's database connection.
>>>>>>> a18c8897
func (store *mongoStore) Close() error {
	if store.db != nil {
		err := store.db.Disconnect(context.Background())
		if err != nil {
			return errors.Wrap(err, "error disconnecting from database")
		}
		store.db = nil
	}
	return nil
}<|MERGE_RESOLUTION|>--- conflicted
+++ resolved
@@ -20,19 +20,10 @@
 	"fmt"
 	"time"
 
-<<<<<<< HEAD
 	"github.com/cryptogarageinc/quickfix-go/config"
 	"github.com/globalsign/mgo"
 	"github.com/globalsign/mgo/bson"
 	"github.com/pkg/errors"
-=======
-	"github.com/pkg/errors"
-	"go.mongodb.org/mongo-driver/bson"
-	"go.mongodb.org/mongo-driver/mongo"
-	"go.mongodb.org/mongo-driver/mongo/options"
-
-	"github.com/quickfixgo/quickfix/config"
->>>>>>> a18c8897
 )
 
 type mongoStoreFactory struct {
@@ -49,12 +40,9 @@
 	db                 *mongo.Client
 	messagesCollection string
 	sessionsCollection string
-<<<<<<< HEAD
+	allowTransactions  bool
 
 	*messageBuilder
-=======
-	allowTransactions  bool
->>>>>>> a18c8897
 }
 
 // NewMongoStoreFactory returns a mongo-based implementation of MessageStoreFactory.
@@ -73,7 +61,6 @@
 
 // Create creates a new MongoStore implementation of the MessageStore interface.
 func (f mongoStoreFactory) Create(sessionID SessionID) (msgStore MessageStore, err error) {
-<<<<<<< HEAD
 	var mongoConnectionURL string
 	var mongoDatabase string
 
@@ -81,18 +68,6 @@
 	settings[0] = f.settings.GlobalSettings()
 	if sessionSettings, ok := f.settings.SessionSettings()[sessionID]; ok {
 		settings = append(settings, sessionSettings)
-=======
-	globalSettings := f.settings.GlobalSettings()
-	dynamicSessions, _ := globalSettings.BoolSetting(config.DynamicSessions)
-
-	sessionSettings, ok := f.settings.SessionSettings()[sessionID]
-	if !ok {
-		if dynamicSessions {
-			sessionSettings = globalSettings
-		} else {
-			return nil, fmt.Errorf("unknown session: %v", sessionID)
-		}
->>>>>>> a18c8897
 	}
 	for _, sessionSettings := range settings {
 		if sessionSettings.HasSetting(config.MongoStoreConnection) {
@@ -114,11 +89,7 @@
 	} else if len(mongoDatabase) == 0 {
 		return nil, fmt.Errorf("MongoStoreDatabase configuration is not found. session: %v", sessionID)
 	}
-
-	// Optional.
-	mongoReplicaSet, _ := sessionSettings.Setting(config.MongoStoreReplicaSet)
-
-	return newMongoStore(sessionID, mongoConnectionURL, mongoDatabase, mongoReplicaSet, f.messagesCollection, f.sessionsCollection)
+	return newMongoStore(sessionID, mongoConnectionURL, mongoDatabase, f.messagesCollection, f.sessionsCollection)
 }
 
 func newMongoStore(sessionID SessionID, mongoURL, mongoDatabase, mongoReplicaSet, messagesCollection, sessionsCollection string) (store *mongoStore, err error) {
@@ -399,24 +370,15 @@
 		"$gte": beginSeqNum,
 		"$lte": endSeqNum,
 	}
-	sortOpt := options.Find().SetSort(bson.D{{Key: "msgseq", Value: 1}})
-	cursor, err := store.db.Database(store.mongoDatabase).Collection(store.messagesCollection).Find(context.Background(), seqFilter, sortOpt)
-	if err != nil {
-		return
-	}
-
-	for cursor.Next(context.Background()) {
-		if err = cursor.Decode(&msgFilter); err != nil {
-			return
-		}
+
+	iter := store.db.DB(store.mongoDatabase).C(store.messagesCollection).Find(seqFilter).Sort("msgseq").Iter()
+	for iter.Next(msgFilter) {
 		msgs = append(msgs, msgFilter.Message)
 	}
-
-	err = cursor.Close(context.Background())
+	err = iter.Close()
 	return
 }
 
-<<<<<<< HEAD
 func (store *mongoStore) SaveMessageWithTx(messageBuildData *BuildMessageInput) (output *BuildMessageOutput, err error) {
 	output, err = store.BuildMessage(messageBuildData)
 	if err != nil {
@@ -431,10 +393,7 @@
 	return
 }
 
-// Close closes the store's database connection
-=======
 // Close closes the store's database connection.
->>>>>>> a18c8897
 func (store *mongoStore) Close() error {
 	if store.db != nil {
 		err := store.db.Disconnect(context.Background())
