// Copyright (c) quickfixengine.org  All rights reserved.
//
// This file may be distributed under the terms of the quickfixengine.org
// license as defined by quickfixengine.org and appearing in the file
// LICENSE included in the packaging of this file.
//
// This file is provided AS IS with NO WARRANTY OF ANY KIND, INCLUDING
// THE WARRANTY OF DESIGN, MERCHANTABILITY AND FITNESS FOR A
// PARTICULAR PURPOSE.
//
// See http://www.quickfixengine.org/LICENSE for licensing information.
//
// Contact ask@quickfixengine.org if any conditions of this licensing
// are not clear to you.

package quickfix

import (
	"time"

<<<<<<< HEAD
	"github.com/cryptogarageinc/quickfix-go/internal"
=======
>>>>>>> a18c8897
	"github.com/stretchr/testify/mock"
	"github.com/stretchr/testify/require"
	"github.com/stretchr/testify/suite"

	"github.com/quickfixgo/quickfix/internal"
)

type QuickFIXSuite struct {
	suite.Suite
}

type KnowsFieldMap interface {
	Has(Tag) bool
	GetString(Tag) (string, MessageRejectError)
	GetInt(Tag) (int, MessageRejectError)
	GetField(Tag, FieldValueReader) MessageRejectError
}

func (s *QuickFIXSuite) MessageType(msgType string, msg *Message) {
	s.FieldEquals(tagMsgType, msgType, msg.Header)
}

func (s *QuickFIXSuite) FieldEquals(tag Tag, expectedValue interface{}, fieldMap KnowsFieldMap) {
	s.Require().True(fieldMap.Has(tag), "Tag %v not set", tag)

	switch expected := expectedValue.(type) {
	case string:
		val, err := fieldMap.GetString(tag)
		s.Nil(err)
		s.Equal(expected, val)
	case int:
		val, err := fieldMap.GetInt(tag)
		s.Nil(err)
		s.Equal(expected, val)
	case bool:
		var val FIXBoolean
		err := fieldMap.GetField(tag, &val)
		s.Nil(err)
		s.Equal(expected, val.Bool())
	default:
		s.FailNow("Field type not handled")
	}
}

func (s *QuickFIXSuite) MessageEqualsBytes(expectedBytes []byte, msg *Message) {
	actualBytes := msg.build()
	s.Equal(string(actualBytes), string(expectedBytes))
}

<<<<<<< HEAD
// MockStore wraps a memory store and mocks Refresh for convenience
=======
// MockStore wraps a memory store and mocks Refresh for convenience.
>>>>>>> a18c8897
type MockStore struct {
	mock.Mock
	memoryStore
}

func (s *MockStore) Refresh() error {
	return s.Called().Error(0)
}

type MockApp struct {
	mock.Mock

	decorateToAdmin func(*Message)
	lastToAdmin     *Message
	lastToApp       *Message
}

func (e *MockApp) OnCreate(sessionID SessionID) {
}

func (e *MockApp) OnLogon(sessionID SessionID) {
	e.Called()
}

func (e *MockApp) OnLogout(sessionID SessionID) {
	e.Called()
}

func (e *MockApp) FromAdmin(msg *Message, sessionID SessionID) (reject MessageRejectError) {
	if err, ok := e.Called().Get(0).(MessageRejectError); ok {
		return err
	}

	return nil
}

func (e *MockApp) ToAdmin(msg *Message, sessionID SessionID) {
	e.Called()

	if e.decorateToAdmin != nil {
		e.decorateToAdmin(msg)
	}

	e.lastToAdmin = msg
}

func (e *MockApp) ToApp(msg *Message, sessionID SessionID) (err error) {
	e.lastToApp = msg
	return e.Called().Error(0)
}

func (e *MockApp) FromApp(msg *Message, sessionID SessionID) (reject MessageRejectError) {
	if err, ok := e.Called().Get(0).(MessageRejectError); ok {
		return err
	}

	return nil
}

type MessageFactory struct {
	seqNum int
}

func (m *MessageFactory) SetNextSeqNum(next int) {
	m.seqNum = next - 1
}

func (m *MessageFactory) buildMessage(msgType string) *Message {
	m.seqNum++
	msg := NewMessage()
	msg.Header.
		SetField(tagBeginString, FIXString(string(BeginStringFIX42))).
		SetField(tagSenderCompID, FIXString("TW")).
		SetField(tagTargetCompID, FIXString("ISLD")).
		SetField(tagSendingTime, FIXUTCTimestamp{Time: time.Now()}).
		SetField(tagMsgSeqNum, FIXInt(m.seqNum)).
		SetField(tagMsgType, FIXString(msgType))
	return msg
}

func (m *MessageFactory) Logout() *Message {
	return m.buildMessage(string(msgTypeLogout))
}

func (m *MessageFactory) NewOrderSingle() *Message {
	return m.buildMessage("D")
}

func (m *MessageFactory) Heartbeat() *Message {
	return m.buildMessage(string(msgTypeHeartbeat))
}

func (m *MessageFactory) Logon() *Message {
	return m.buildMessage(string(msgTypeLogon))
}

func (m *MessageFactory) ResendRequest(beginSeqNo int) *Message {
	msg := m.buildMessage(string(msgTypeResendRequest))
	msg.Body.SetField(tagBeginSeqNo, FIXInt(beginSeqNo))
	msg.Body.SetField(tagEndSeqNo, FIXInt(0))

	return msg
}

func (m *MessageFactory) SequenceReset(seqNo int) *Message {
	msg := m.buildMessage(string(msgTypeSequenceReset))
	msg.Body.SetField(tagNewSeqNo, FIXInt(seqNo))

	return msg
}

type MockSessionReceiver struct {
	sendChannel chan []byte
}

func newMockSessionReceiver() MockSessionReceiver {
	return MockSessionReceiver{
		sendChannel: make(chan []byte, 10),
	}
}

func (p *MockSessionReceiver) LastMessage() (msg []byte, ok bool) {
	select {
	case msg, ok = <-p.sendChannel:
	default:
		ok = true
	}

	return
}

type SessionSuiteRig struct {
	QuickFIXSuite
	MessageFactory
	MockApp   MockApp
	MockStore MockStore
	*session
	Receiver MockSessionReceiver
}

func (s *SessionSuiteRig) Init() {
	s.MockApp = MockApp{}
	s.MockStore = MockStore{}
	s.MockStore.messageBuilder = newMessageBuilder(&s.MockStore)
	s.MessageFactory = MessageFactory{}
	s.Receiver = newMockSessionReceiver()
	s.session = &session{
		sessionID:    SessionID{BeginString: "FIX.4.2", TargetCompID: "TW", SenderCompID: "ISLD"},
		store:        &s.MockStore,
		application:  &s.MockApp,
		log:          nullLog{},
		messageOut:   s.Receiver.sendChannel,
		sessionEvent: make(chan internal.Event),
	}
	s.MaxLatency = 120 * time.Second
}

func (s *SessionSuiteRig) State(state sessionState) {
	s.IsType(state, s.session.State, "session state should be %v", state)
}

func (s *SessionSuiteRig) MessageSentEquals(msg *Message) {
	msgBytes, ok := s.Receiver.LastMessage()
	s.True(ok, "Should be connected")
	s.NotNil(msgBytes, "Message should have been sent")
	s.MessageEqualsBytes(msgBytes, msg)
}

func (s *SessionSuiteRig) LastToAppMessageSent() {
	s.MessageSentEquals(s.MockApp.lastToApp)
}

func (s *SessionSuiteRig) LastToAdminMessageSent() {
	require.NotNil(s.T(), s.MockApp.lastToAdmin, "No ToAdmin received")
	s.MessageSentEquals(s.MockApp.lastToAdmin)
}

func (s *SessionSuiteRig) NotStopped() {
	s.False(s.session.Stopped(), "session should not be stopped")
}

func (s *SessionSuiteRig) Stopped() {
	s.True(s.session.Stopped(), "session should be stopped")
}

func (s *SessionSuiteRig) Disconnected() {
	msg, ok := s.Receiver.LastMessage()
	s.Nil(msg, "Expect disconnect, not message")
	s.False(ok, "Expect disconnect")
}

func (s *SessionSuiteRig) NoMessageSent() {
	msg, _ := s.Receiver.LastMessage()
	s.Nil(msg, "no message should be sent but got %s", msg)
}

func (s *SessionSuiteRig) NoMessageQueued() {
	s.Empty(s.session.toSend, "no messages should be queueud")
}

func (s *SessionSuiteRig) ExpectStoreReset() {
	s.NextSenderMsgSeqNum(1)
	s.NextTargetMsgSeqNum(1)
}

func (s *SessionSuiteRig) NextTargetMsgSeqNum(expected int) {
	s.Equal(expected, s.session.store.NextTargetMsgSeqNum(), "NextTargetMsgSeqNum should be %v ", expected)
}

func (s *SessionSuiteRig) NextSenderMsgSeqNum(expected int) {
	s.Equal(expected, s.session.store.NextSenderMsgSeqNum(), "NextSenderMsgSeqNum should be %v", expected)
}

func (s *SessionSuiteRig) IncrNextSenderMsgSeqNum() {
	s.Require().Nil(s.session.store.IncrNextSenderMsgSeqNum())
}

func (s *SessionSuiteRig) IncrNextTargetMsgSeqNum() {
	s.Require().Nil(s.session.store.IncrNextTargetMsgSeqNum())
}

func (s *SessionSuiteRig) NoMessagePersisted(seqNum int) {
	persistedMessages, err := s.session.store.GetMessages(seqNum, seqNum)
	s.Nil(err)
	s.Empty(persistedMessages, "The message should not be persisted")
}

func (s *SessionSuiteRig) MessagePersisted(msg *Message) {
	var err error
	seqNum, err := msg.Header.GetInt(tagMsgSeqNum)
	s.Nil(err, "message should have seq num")

	persistedMessages, err := s.session.store.GetMessages(seqNum, seqNum)
	s.Nil(err)
	s.Len(persistedMessages, 1, "a message should be stored at %v", seqNum)
	s.MessageEqualsBytes(persistedMessages[0], msg)
}<|MERGE_RESOLUTION|>--- conflicted
+++ resolved
@@ -18,10 +18,7 @@
 import (
 	"time"
 
-<<<<<<< HEAD
 	"github.com/cryptogarageinc/quickfix-go/internal"
-=======
->>>>>>> a18c8897
 	"github.com/stretchr/testify/mock"
 	"github.com/stretchr/testify/require"
 	"github.com/stretchr/testify/suite"
@@ -71,11 +68,7 @@
 	s.Equal(string(actualBytes), string(expectedBytes))
 }
 
-<<<<<<< HEAD
-// MockStore wraps a memory store and mocks Refresh for convenience
-=======
 // MockStore wraps a memory store and mocks Refresh for convenience.
->>>>>>> a18c8897
 type MockStore struct {
 	mock.Mock
 	memoryStore
