// Copyright (c) quickfixengine.org  All rights reserved.
//
// This file may be distributed under the terms of the quickfixengine.org
// license as defined by quickfixengine.org and appearing in the file
// LICENSE included in the packaging of this file.
//
// This file is provided AS IS with NO WARRANTY OF ANY KIND, INCLUDING
// THE WARRANTY OF DESIGN, MERCHANTABILITY AND FITNESS FOR A
// PARTICULAR PURPOSE.
//
// See http://www.quickfixengine.org/LICENSE for licensing information.
//
// Contact ask@quickfixengine.org if any conditions of this licensing
// are not clear to you.

package quickfix

import (
	"bytes"
	"errors"
	"fmt"
	"sync"
	"time"

	"github.com/cryptogarageinc/quickfix-go/datadictionary"
	"github.com/cryptogarageinc/quickfix-go/internal"
)

<<<<<<< HEAD
// The Session is the primary FIX abstraction for message communication
=======
// The Session is the primary FIX abstraction for message communication.
>>>>>>> a18c8897
type session struct {
	store MessageStore

	log       Log
	sessionID SessionID

	messageOut chan<- []byte
	messageIn  <-chan fixIn

	// Application messages are queued up for send here.
	toSend [][]byte

	// Mutex for access to toSend.
	sendMutex sync.Mutex

	sessionEvent chan internal.Event
	messageEvent chan bool
	application  Application
	Validator
	stateMachine
	stateTimer *internal.EventTimer
	peerTimer  *internal.EventTimer
	sentReset  bool
	stopOnce   sync.Once

	targetDefaultApplVerID string

	admin chan interface{}
	internal.SessionSettings
	transportDataDictionary *datadictionary.DataDictionary
	appDataDictionary       *datadictionary.DataDictionary

	timestampPrecision TimestampPrecision
	linkedAcceptor     *Acceptor

	notifyLogonEvent       chan struct{}
	stoppedSessionKeepTime time.Duration
	stopTime               time.Time
	hasStopByDisconnect    bool
}

func (s *session) SetLog(log Log) {
	s.log = log
	s.stateMachine.log = &s.log
}

func (s *session) logError(msg string, err error) {
	s.log.OnErrorEvent(msg, err)
}

// TargetDefaultApplicationVersionID returns the default application version ID for messages received by this version.
// Applicable for For FIX.T.1 sessions.
func (s *session) TargetDefaultApplicationVersionID() string {
	return s.targetDefaultApplVerID
}

type connect struct {
	messageOut chan<- []byte
	messageIn  <-chan fixIn
	err        chan<- error
}

func (s *session) connect(msgIn <-chan fixIn, msgOut chan<- []byte) error {
	rep := make(chan error)
	s.admin <- connect{
		messageOut: msgOut,
		messageIn:  msgIn,
		err:        rep,
	}

	return <-rep
}

type stopReq struct{}

func (s *session) stop() {
<<<<<<< HEAD
	//stop once
=======
	// Stop once.
>>>>>>> a18c8897
	s.stopOnce.Do(func() {
		s.admin <- stopReq{}
	})
}

type waitChan <-chan interface{}

type waitForInSessionReq struct{ rep chan<- waitChan }

func (s *session) waitForInSessionTime() {
	rep := make(chan waitChan)
	s.admin <- waitForInSessionReq{rep}
	if wait, ok := <-rep; ok {
		<-wait
	}
}

func (s *session) insertSendingTime(msg *Message) {
	insertSendingTime(msg, s.sessionID, s.timestampPrecision)
}

func optionallySetID(msg *Message, field Tag, value string) {
	if len(value) != 0 {
		msg.Header.SetString(field, value)
	}
}

func (s *session) fillDefaultHeader(msg *Message, inReplyTo *Message) {
	fillDefaultHeader(msg, inReplyTo, s.sessionID, s.timestampPrecision)
	if s.EnableLastMsgSeqNumProcessed {
		if inReplyTo != nil {
			if lastSeqNum, err := inReplyTo.Header.GetInt(tagMsgSeqNum); err != nil {
				s.logError("failed to get seqnum msg", err)
			} else {
				msg.Header.SetInt(tagLastMsgSeqNumProcessed, lastSeqNum)
			}
		} else {
			msg.Header.SetInt(tagLastMsgSeqNumProcessed, s.store.NextTargetMsgSeqNum()-1)
		}
	}
}

func (s *session) shouldSendReset() bool {
	if s.sessionID.BeginString < BeginStringFIX41 {
		return false
	}

	return (s.ResetOnLogon || s.ResetOnDisconnect || s.ResetOnLogout) &&
		s.store.NextTargetMsgSeqNum() == 1 && s.store.NextSenderMsgSeqNum() == 1
}

func (s *session) sendLogon() error {
	return s.sendLogonInReplyTo(s.shouldSendReset(), nil)
}

func (s *session) sendLogonInReplyTo(setResetSeqNum bool, inReplyTo *Message) error {
	logon := NewMessage()
	logon.Header.SetField(tagMsgType, FIXString("A"))
	logon.Header.SetField(tagBeginString, FIXString(s.sessionID.BeginString))
	logon.Header.SetField(tagTargetCompID, FIXString(s.sessionID.TargetCompID))
	logon.Header.SetField(tagSenderCompID, FIXString(s.sessionID.SenderCompID))
	logon.Body.SetField(tagEncryptMethod, FIXString("0"))
	logon.Body.SetField(tagHeartBtInt, FIXInt(s.HeartBtInt.Seconds()))

	if setResetSeqNum {
		logon.Body.SetField(tagResetSeqNumFlag, FIXBoolean(true))
	}

	if len(s.DefaultApplVerID) > 0 {
		logon.Body.SetField(tagDefaultApplVerID, FIXString(s.DefaultApplVerID))
	}

	if err := s.dropAndSendInReplyTo(logon, inReplyTo); err != nil {
		return err
	}

	return nil
}

func (s *session) buildLogout(reason string) *Message {
	logout := NewMessage()
	logout.Header.SetField(tagMsgType, FIXString("5"))
	logout.Header.SetField(tagBeginString, FIXString(s.sessionID.BeginString))
	logout.Header.SetField(tagTargetCompID, FIXString(s.sessionID.TargetCompID))
	logout.Header.SetField(tagSenderCompID, FIXString(s.sessionID.SenderCompID))
	if reason != "" {
		logout.Body.SetField(tagText, FIXString(reason))
	}

	return logout
}

func (s *session) sendLogout(reason string) error {
	return s.sendLogoutInReplyTo(reason, nil)
}

func (s *session) sendLogoutInReplyTo(reason string, inReplyTo *Message) error {
	logout := s.buildLogout(reason)
	return s.sendInReplyTo(logout, inReplyTo)
}

func (s *session) resend(msg *Message) bool {
	msg.Header.SetField(tagPossDupFlag, FIXBoolean(true))

	var origSendingTime FIXString
	if err := msg.Header.GetField(tagSendingTime, &origSendingTime); err == nil {
		msg.Header.SetField(tagOrigSendingTime, origSendingTime)
	}

	s.insertSendingTime(msg)

	return s.application.ToApp(msg, s.sessionID) == nil
}

<<<<<<< HEAD
// queueForSend will validate, persist, and queue the message for send
=======
// queueForSend will validate, persist, and queue the message for send.
>>>>>>> a18c8897
func (s *session) queueForSend(msg *Message) error {
	s.sendMutex.Lock()
	defer s.sendMutex.Unlock()

	msgBytes, err := s.prepMessageForSend(msg, nil)
	if err != nil {
		return err
	}
	if s.Stopped() {
		return ErrSendToStoppedSession
	}

	s.toSend = append(s.toSend, msgBytes)

	select {
	case s.messageEvent <- true:
	default:
	}

	return nil
}

<<<<<<< HEAD
// send will validate, persist, queue the message. If the session is logged on, send all messages in the queue
=======
// send will validate, persist, queue the message. If the session is logged on, send all messages in the queue.
>>>>>>> a18c8897
func (s *session) send(msg *Message) error {
	return s.sendInReplyTo(msg, nil)
}
func (s *session) sendInReplyTo(msg *Message, inReplyTo *Message) error {
	if !s.IsLoggedOn() {
		return s.queueForSend(msg)
	}

	s.sendMutex.Lock()
	defer s.sendMutex.Unlock()

	msgBytes, err := s.prepMessageForSend(msg, inReplyTo)
	if err != nil {
		return err
	}

	s.toSend = append(s.toSend, msgBytes)
	s.sendQueued()

	return nil
}

<<<<<<< HEAD
// dropAndReset will drop the send queue and reset the message store
=======
// dropAndReset will drop the send queue and reset the message store.
>>>>>>> a18c8897
func (s *session) dropAndReset() error {
	s.sendMutex.Lock()
	defer s.sendMutex.Unlock()

	s.dropQueued()
	return s.store.Reset()
}

// dropAndSend will validate and persist the message, then drops the send queue and sends the message.
func (s *session) dropAndSend(msg *Message) error {
	return s.dropAndSendInReplyTo(msg, nil)
}
func (s *session) dropAndSendInReplyTo(msg *Message, inReplyTo *Message) error {
	s.sendMutex.Lock()
	defer s.sendMutex.Unlock()

	msgBytes, err := s.prepMessageForSend(msg, inReplyTo)
	if err != nil {
		return err
	}

	s.dropQueued()
	s.toSend = append(s.toSend, msgBytes)
	s.sendQueued()

	return nil
}

func (s *session) prepMessageForSend(msg *Message, inReplyTo *Message) (msgBytes []byte, err error) {
	s.fillDefaultHeader(msg, inReplyTo)
	seqNum := s.store.NextSenderMsgSeqNum()
	msg.Header.SetField(tagMsgSeqNum, FIXInt(seqNum))

	msgType, err := msg.Header.GetBytes(tagMsgType)
	if err != nil {
		return
	}

	if isAdminMessageType(msgType) {
		s.application.ToAdmin(msg, s.sessionID)
	} else {
		if err = s.application.ToApp(msg, s.sessionID); err != nil {
			return
		}
	}

	var resetSeqNumFlag FIXBoolean
	if bytes.Equal(msgType, msgTypeLogon) && msg.Body.Has(tagResetSeqNumFlag) {
		if err = msg.Body.GetField(tagResetSeqNumFlag, &resetSeqNumFlag); err != nil {
			return
		}
	}

	data := BuildMessageInput{
		Msg:                          msg,
		InReplyTo:                    inReplyTo,
		EnableLastMsgSeqNumProcessed: s.EnableLastMsgSeqNumProcessed,
		IsResetSeqNum:                resetSeqNumFlag.Bool(),
	}
	var output *BuildMessageOutput
	if !s.DisableMessagePersist {
<<<<<<< HEAD
		output, err = s.store.SaveMessageWithTx(&data)
	} else {
		output, err = s.store.BuildMessage(&data)
		if err != nil {
			return
		}
		err = s.store.IncrNextSenderMsgSeqNum()
=======
		return s.store.SaveMessageAndIncrNextSenderMsgSeqNum(seqNum, msgBytes)
>>>>>>> a18c8897
	}

	s.sentReset = output.SentReset
	msgBytes = output.MsgBytes
	return
}

func (s *session) sendQueued() {
	for _, msgBytes := range s.toSend {
		s.sendBytes(msgBytes)
	}

	s.dropQueued()
}

func (s *session) dropQueued() {
	s.toSend = s.toSend[:0]
}

func (s *session) EnqueueBytesAndSend(msg []byte) {
	s.sendMutex.Lock()
	defer s.sendMutex.Unlock()

	s.toSend = append(s.toSend, msg)
	s.sendQueued()
}

func (s *session) sendBytes(msg []byte) {
	s.log.OnOutgoing(msg)
	s.messageOut <- msg
	s.stateTimer.Reset(s.HeartBtInt)
}

func (s *session) doTargetTooHigh(reject targetTooHigh) (nextState resendState, err error) {
	s.log.OnEventf("MsgSeqNum too high, expecting %v but received %v", reject.ExpectedTarget, reject.ReceivedTarget)
	return s.sendResendRequest(reject.ExpectedTarget, reject.ReceivedTarget-1)
}

func (s *session) sendResendRequest(beginSeq, endSeq int) (nextState resendState, err error) {
	nextState.resendRangeEnd = endSeq

	resend := NewMessage()
	resend.Header.SetBytes(tagMsgType, msgTypeResendRequest)
	resend.Body.SetField(tagBeginSeqNo, FIXInt(beginSeq))

	var endSeqNo int
	if s.ResendRequestChunkSize != 0 {
		endSeqNo = beginSeq + s.ResendRequestChunkSize - 1
	} else {
		endSeqNo = endSeq
	}

	if endSeqNo < endSeq {
		nextState.currentResendRangeEnd = endSeqNo
	} else {
		if s.sessionID.BeginString < BeginStringFIX42 {
			endSeqNo = 999999
		} else {
			endSeqNo = 0
		}
	}
	resend.Body.SetField(tagEndSeqNo, FIXInt(endSeqNo))

	if err = s.send(resend); err != nil {
		return
	}
	s.log.OnEventf("Sent ResendRequest FROM: %v TO: %v", beginSeq, endSeqNo)

	return
}

func (s *session) handleLogon(msg *Message) error {
	// Grab default app ver id from fixt.1.1 logon.
	if s.sessionID.BeginString == BeginStringFIXT11 {
		var targetApplVerID FIXString

		if err := msg.Body.GetField(tagDefaultApplVerID, &targetApplVerID); err != nil {
			return err
		}

		s.targetDefaultApplVerID = string(targetApplVerID)
	}

	resetStore := false
	if s.InitiateLogon {
		s.log.OnEvent("Received logon response")
	} else {
		s.log.OnEvent("Received logon request")
		resetStore = s.ResetOnLogon

		if s.RefreshOnLogon {
			if err := s.store.Refresh(); err != nil {
				return err
			}
		}
	}

	var resetSeqNumFlag FIXBoolean
	if err := msg.Body.GetField(tagResetSeqNumFlag, &resetSeqNumFlag); err == nil {
		if resetSeqNumFlag {
			if !s.sentReset {
				s.log.OnEvent("Logon contains ResetSeqNumFlag=Y, resetting sequence numbers to 1")
				resetStore = true
			}
		}
	}

	if resetStore {
		if err := s.store.Reset(); err != nil {
			return err
		}
	}

	if err := s.verifyIgnoreSeqNumTooHigh(msg); err != nil {
		return err
	}

	if !s.InitiateLogon {
		if !s.HeartBtIntOverride {
			var heartBtInt FIXInt
			if err := msg.Body.GetField(tagHeartBtInt, &heartBtInt); err == nil {
				s.HeartBtInt = time.Duration(heartBtInt) * time.Second
			}
		}

		s.log.OnEvent("Responding to logon request")
		if err := s.sendLogonInReplyTo(resetSeqNumFlag.Bool(), msg); err != nil {
			return err
		}
	}
	s.sentReset = false

	s.peerTimer.Reset(time.Duration(float64(1.2) * float64(s.HeartBtInt)))
	s.application.OnLogon(s.sessionID)
	s.notifyLogonEvent <- struct{}{}

	if err := s.checkTargetTooHigh(msg); err != nil {
		return err
	}

	return s.store.IncrNextTargetMsgSeqNum()
}

func (s *session) initiateLogout(reason string) (err error) {
	return s.initiateLogoutInReplyTo(reason, nil)
}

func (s *session) initiateLogoutInReplyTo(reason string, inReplyTo *Message) (err error) {
	if err = s.sendLogoutInReplyTo(reason, inReplyTo); err != nil {
		s.logError("sendLogoutInReplyTo failed", err)
		return
	}
	s.log.OnEvent("Initiated logout request")
	time.AfterFunc(s.LogoutTimeout, func() { s.sessionEvent <- internal.LogoutTimeout })
	return
}

func (s *session) verify(msg *Message) MessageRejectError {
	return s.verifySelect(msg, true, true)
}

func (s *session) verifyIgnoreSeqNumTooHigh(msg *Message) MessageRejectError {
	return s.verifySelect(msg, false, true)
}

func (s *session) verifyIgnoreSeqNumTooHighOrLow(msg *Message) MessageRejectError {
	return s.verifySelect(msg, false, false)
}

func (s *session) verifySelect(msg *Message, checkTooHigh bool, checkTooLow bool) MessageRejectError {
	if reject := s.checkBeginString(msg); reject != nil {
		return reject
	}

	if reject := s.checkCompID(msg); reject != nil {
		return reject
	}

	if reject := s.checkSendingTime(msg); reject != nil {
		return reject
	}

	if checkTooLow {
		if reject := s.checkTargetTooLow(msg); reject != nil {
			return reject
		}
	}

	if checkTooHigh {
		if reject := s.checkTargetTooHigh(msg); reject != nil {
			return reject
		}
	}

	if s.Validator != nil {
		if reject := s.Validator.Validate(msg); reject != nil {
			return reject
		}
	}

	return s.fromCallback(msg)
}

func (s *session) fromCallback(msg *Message) MessageRejectError {
	msgType, err := msg.Header.GetBytes(tagMsgType)
	if err != nil {
		return err
	}

	if isAdminMessageType(msgType) {
		return s.application.FromAdmin(msg, s.sessionID)
	}

	return s.application.FromApp(msg, s.sessionID)
}

func (s *session) checkTargetTooLow(msg *Message) MessageRejectError {
	if !msg.Header.Has(tagMsgSeqNum) {
		return RequiredTagMissing(tagMsgSeqNum)
	}

	seqNum, err := msg.Header.GetInt(tagMsgSeqNum)
	if err != nil {
		return err
	}

	if seqNum < s.store.NextTargetMsgSeqNum() {
		return targetTooLow{ReceivedTarget: seqNum, ExpectedTarget: s.store.NextTargetMsgSeqNum()}
	}

	return nil
}

func (s *session) checkTargetTooHigh(msg *Message) MessageRejectError {
	if !msg.Header.Has(tagMsgSeqNum) {
		return RequiredTagMissing(tagMsgSeqNum)
	}

	seqNum, err := msg.Header.GetInt(tagMsgSeqNum)
	if err != nil {
		return err
	}

	if seqNum > s.store.NextTargetMsgSeqNum() {
		return targetTooHigh{ReceivedTarget: seqNum, ExpectedTarget: s.store.NextTargetMsgSeqNum()}
	}

	return nil
}

func (s *session) checkCompID(msg *Message) MessageRejectError {
	senderCompID, haveSender := msg.Header.GetBytes(tagSenderCompID)
	targetCompID, haveTarget := msg.Header.GetBytes(tagTargetCompID)

	switch {
	case haveSender != nil:
		return RequiredTagMissing(tagSenderCompID)
	case haveTarget != nil:
		return RequiredTagMissing(tagTargetCompID)
	case len(targetCompID) == 0:
		return TagSpecifiedWithoutAValue(tagTargetCompID)
	case len(senderCompID) == 0:
		return TagSpecifiedWithoutAValue(tagSenderCompID)
	case s.sessionID.SenderCompID != string(targetCompID) || s.sessionID.TargetCompID != string(senderCompID):
		return compIDProblem()
	}

	return nil
}

func (s *session) checkSendingTime(msg *Message) MessageRejectError {
	if s.SkipCheckLatency {
		return nil
	}

	if ok := msg.Header.Has(tagSendingTime); !ok {
		return RequiredTagMissing(tagSendingTime)
	}

	sendingTime, err := msg.Header.GetTime(tagSendingTime)
	if err != nil {
		return err
	}

	if delta := time.Since(sendingTime); delta <= -1*s.MaxLatency || delta >= s.MaxLatency {
		return sendingTimeAccuracyProblem()
	}

	return nil
}

func (s *session) checkBeginString(msg *Message) MessageRejectError {
	switch beginString, err := msg.Header.GetBytes(tagBeginString); {
	case err != nil:
		return RequiredTagMissing(tagBeginString)
	case s.sessionID.BeginString != string(beginString):
		return incorrectBeginString{}
	}

	return nil
}

func (s *session) doReject(msg *Message, rej MessageRejectError) error {
	reply := msg.reverseRoute()

	if s.sessionID.BeginString >= BeginStringFIX42 {

		if rej.IsBusinessReject() {
			reply.Header.SetField(tagMsgType, FIXString("j"))
			reply.Body.SetField(tagBusinessRejectReason, FIXInt(rej.RejectReason()))
			if refID := rej.BusinessRejectRefID(); refID != "" {
				reply.Body.SetField(tagBusinessRejectRefID, FIXString(refID))
			}
		} else {
			reply.Header.SetField(tagMsgType, FIXString("3"))
			switch {
			default:
				reply.Body.SetField(tagSessionRejectReason, FIXInt(rej.RejectReason()))
			case rej.RejectReason() > rejectReasonInvalidMsgType && s.sessionID.BeginString == BeginStringFIX42:
				// Fix42 knows up to invalid msg type.
			}

			if refTagID := rej.RefTagID(); refTagID != nil {
				reply.Body.SetField(tagRefTagID, FIXInt(*refTagID))
			}
		}
		reply.Body.SetField(tagText, FIXString(rej.Error()))

		var msgType FIXString
		if err := msg.Header.GetField(tagMsgType, &msgType); err == nil {
			reply.Body.SetField(tagRefMsgType, msgType)
		}
	} else {
		reply.Header.SetField(tagMsgType, FIXString("3"))

		if refTagID := rej.RefTagID(); refTagID != nil {
			reply.Body.SetField(tagText, FIXString(fmt.Sprintf("%s (%d)", rej.Error(), *refTagID)))
		} else {
			reply.Body.SetField(tagText, FIXString(rej.Error()))
		}
	}

	seqNum := new(FIXInt)
	if err := msg.Header.GetField(tagMsgSeqNum, seqNum); err == nil {
		reply.Body.SetField(tagRefSeqNum, seqNum)
	}

	s.log.OnErrorEvent("Message Rejected:", rej)
	return s.sendInReplyTo(reply, msg)
}

type fixIn struct {
	bytes       *bytes.Buffer
	receiveTime time.Time
}

func (s *session) onDisconnect() {
	s.log.OnEvent("Disconnected")
	if s.ResetOnDisconnect {
		if err := s.dropAndReset(); err != nil {
			s.logError("disconnect reset failed", err)
		}
	}

	if s.messageOut != nil {
		close(s.messageOut)
		s.messageOut = nil
	}

	s.messageIn = nil

	select {
	case <-s.notifyLogonEvent: // cleanup single buffer
	default:
	}
	if s.hasStopByDisconnect && !s.stopped {
		s.log.OnEvent("call forceStop")
		s.forceStop()
	}
	s.log.OnEvent("onDisconnect finish")
}

func (s *session) onAdmin(msg interface{}) {
	switch msg := msg.(type) {

	case connect:

		if s.IsConnected() {
			if msg.err != nil {
				msg.err <- errors.New("Already connected")
				close(msg.err)
			}
			return
		}

		if !s.IsSessionTime() {
			s.handleDisconnectState(s)
			if msg.err != nil {
				msg.err <- errors.New("Connection outside of session time")
				close(msg.err)
			}
			return
		}

		if msg.err != nil {
			close(msg.err)
		}

		s.messageIn = msg.messageIn
		s.messageOut = msg.messageOut
		s.sentReset = false

		s.Connect(s)

	case stopReq:
		s.Stop(s)

	case waitForInSessionReq:
		if !s.IsSessionTime() {
			msg.rep <- s.stateMachine.notifyOnInSessionTime
		}
		close(msg.rep)
	}
}

func (s *session) run() {
	s.Start(s)
	var stopChan = make(chan struct{})
	s.stateTimer = internal.NewEventTimer(func() {
		select {
		// Deadlock in write to chan s.sessionEvent after s.Stopped()==true and end of loop session.go:766 because no reader of chan s.sessionEvent.
		case s.sessionEvent <- internal.NeedHeartbeat:
		case <-stopChan:
		}
	})
	s.peerTimer = internal.NewEventTimer(func() {
		select {
		// Deadlock in write to chan s.sessionEvent after s.Stopped()==true and end of loop session.go:766 because no reader of chan s.sessionEvent.
		case s.sessionEvent <- internal.PeerTimeout:
		case <-stopChan:
		}

	})

	// Without this sleep the ticker will be aligned at the millisecond which
	// corresponds to the creation of the session. If the session creation
	// happened at 07:00:00.678 and the session StartTime is 07:30:00, any new
	// connection received between 07:30:00.000 and 07:30:00.677 will be
	// rejected. Aligning the ticker with a round second fixes that.
	time.Sleep(time.Until(time.Now().Truncate(time.Second).Add(time.Second)))

<<<<<<< HEAD
	// https://github.com/quickfixgo/quickfix/pull/452
	done := make(chan struct{})

	s.stateTimer = internal.NewEventTimer(func() {
		select {
		case <-done:
		case s.sessionEvent <- internal.NeedHeartbeat:
		}
	})
	s.peerTimer = internal.NewEventTimer(func() {
		select {
		case <-done:
		case s.sessionEvent <- internal.PeerTimeout:
		}
	})

	// Without this sleep the ticker will be aligned at the millisecond which
	// corresponds to the creation of the session. If the session creation
	// happened at 07:00:00.678 and the session StartTime is 07:30:00, any new
	// connection received between 07:30:00.000 and 07:30:00.677 will be
	// rejected. Aligning the ticker with a round second fixes that.
	time.Sleep(time.Until(time.Now().Truncate(time.Second).Add(time.Second)))

	ticker := time.NewTicker(time.Second)

	defer func() {
		close(done)
=======
	ticker := time.NewTicker(time.Second)

	defer func() {
		close(stopChan)
>>>>>>> a18c8897
		s.stateTimer.Stop()
		s.peerTimer.Stop()
		ticker.Stop()
		s.log.OnEvent("run finish")
	}()

	for !s.Stopped() {
		select {

		case msg := <-s.admin:
			s.onAdmin(msg)

		case <-s.messageEvent:
			s.SendAppMessages(s)

		case fixIn, ok := <-s.messageIn:
			if !ok {
				s.Disconnected(s)
			} else {
				s.Incoming(s, fixIn)
			}

		case evt := <-s.sessionEvent:
			s.Timeout(s, evt)

		case now := <-ticker.C:
			s.CheckSessionTime(s, now)
		}
	}

	if s.stoppedSessionKeepTime == 0 {
		s.close()
	} else {
		s.stopTime = time.Now().UTC()
	}
}

// append API ------------------------------------------------------------------

// ErrSendToStoppedSession defines error on sending to stopped session.
var ErrSendToStoppedSession = errors.New("this session is stopped")

func (s *session) close() {
	s.sendMutex.Lock()
	defer s.sendMutex.Unlock()
	if s.store != nil {
		s.store.Close()
		s.store = nil
	}
	s.stoppedSessionKeepTime = 0
}<|MERGE_RESOLUTION|>--- conflicted
+++ resolved
@@ -26,11 +26,7 @@
 	"github.com/cryptogarageinc/quickfix-go/internal"
 )
 
-<<<<<<< HEAD
-// The Session is the primary FIX abstraction for message communication
-=======
 // The Session is the primary FIX abstraction for message communication.
->>>>>>> a18c8897
 type session struct {
 	store MessageStore
 
@@ -107,11 +103,7 @@
 type stopReq struct{}
 
 func (s *session) stop() {
-<<<<<<< HEAD
-	//stop once
-=======
 	// Stop once.
->>>>>>> a18c8897
 	s.stopOnce.Do(func() {
 		s.admin <- stopReq{}
 	})
@@ -226,11 +218,7 @@
 	return s.application.ToApp(msg, s.sessionID) == nil
 }
 
-<<<<<<< HEAD
-// queueForSend will validate, persist, and queue the message for send
-=======
 // queueForSend will validate, persist, and queue the message for send.
->>>>>>> a18c8897
 func (s *session) queueForSend(msg *Message) error {
 	s.sendMutex.Lock()
 	defer s.sendMutex.Unlock()
@@ -253,11 +241,7 @@
 	return nil
 }
 
-<<<<<<< HEAD
-// send will validate, persist, queue the message. If the session is logged on, send all messages in the queue
-=======
 // send will validate, persist, queue the message. If the session is logged on, send all messages in the queue.
->>>>>>> a18c8897
 func (s *session) send(msg *Message) error {
 	return s.sendInReplyTo(msg, nil)
 }
@@ -280,11 +264,7 @@
 	return nil
 }
 
-<<<<<<< HEAD
-// dropAndReset will drop the send queue and reset the message store
-=======
 // dropAndReset will drop the send queue and reset the message store.
->>>>>>> a18c8897
 func (s *session) dropAndReset() error {
 	s.sendMutex.Lock()
 	defer s.sendMutex.Unlock()
@@ -346,7 +326,6 @@
 	}
 	var output *BuildMessageOutput
 	if !s.DisableMessagePersist {
-<<<<<<< HEAD
 		output, err = s.store.SaveMessageWithTx(&data)
 	} else {
 		output, err = s.store.BuildMessage(&data)
@@ -354,9 +333,6 @@
 			return
 		}
 		err = s.store.IncrNextSenderMsgSeqNum()
-=======
-		return s.store.SaveMessageAndIncrNextSenderMsgSeqNum(seqNum, msgBytes)
->>>>>>> a18c8897
 	}
 
 	s.sentReset = output.SentReset
@@ -808,40 +784,10 @@
 	// rejected. Aligning the ticker with a round second fixes that.
 	time.Sleep(time.Until(time.Now().Truncate(time.Second).Add(time.Second)))
 
-<<<<<<< HEAD
-	// https://github.com/quickfixgo/quickfix/pull/452
-	done := make(chan struct{})
-
-	s.stateTimer = internal.NewEventTimer(func() {
-		select {
-		case <-done:
-		case s.sessionEvent <- internal.NeedHeartbeat:
-		}
-	})
-	s.peerTimer = internal.NewEventTimer(func() {
-		select {
-		case <-done:
-		case s.sessionEvent <- internal.PeerTimeout:
-		}
-	})
-
-	// Without this sleep the ticker will be aligned at the millisecond which
-	// corresponds to the creation of the session. If the session creation
-	// happened at 07:00:00.678 and the session StartTime is 07:30:00, any new
-	// connection received between 07:30:00.000 and 07:30:00.677 will be
-	// rejected. Aligning the ticker with a round second fixes that.
-	time.Sleep(time.Until(time.Now().Truncate(time.Second).Add(time.Second)))
-
-	ticker := time.NewTicker(time.Second)
-
-	defer func() {
-		close(done)
-=======
 	ticker := time.NewTicker(time.Second)
 
 	defer func() {
 		close(stopChan)
->>>>>>> a18c8897
 		s.stateTimer.Stop()
 		s.peerTimer.Stop()
 		ticker.Stop()
