package quickfix

import (
	"errors"
	"net"
	"strconv"
	"time"

	"github.com/cryptogarageinc/quickfix-go/config"
	"github.com/cryptogarageinc/quickfix-go/datadictionary"
	"github.com/cryptogarageinc/quickfix-go/internal"
)

var dayLookup = map[string]time.Weekday{
	"Sunday":    time.Sunday,
	"Monday":    time.Monday,
	"Tuesday":   time.Tuesday,
	"Wednesday": time.Wednesday,
	"Thursday":  time.Thursday,
	"Friday":    time.Friday,
	"Saturday":  time.Saturday,

	"Sun": time.Sunday,
	"Mon": time.Monday,
	"Tue": time.Tuesday,
	"Wed": time.Wednesday,
	"Thu": time.Thursday,
	"Fri": time.Friday,
	"Sat": time.Saturday,
}

var applVerIDLookup = map[string]string{
	BeginStringFIX40: "2",
	BeginStringFIX41: "3",
	BeginStringFIX42: "4",
	BeginStringFIX43: "5",
	BeginStringFIX44: "6",
	"FIX.5.0":        "7",
	"FIX.5.0SP1":     "8",
	"FIX.5.0SP2":     "9",
}

type sessionFactory struct {
	//True if building sessions that initiate logon
	BuildInitiators bool
}

//Creates Session, associates with internal session registry
func (f sessionFactory) createSession(
	sessionID SessionID, storeFactory MessageStoreFactory, settings *SessionSettings,
	logFactory LogFactory, application Application,
) (session *session, err error) {

	if session, err = f.newSession(sessionID, storeFactory, settings, logFactory, application); err != nil {
		return
	}

	if err = registerSession(session); err != nil {
		return
	}
	application.OnCreate(session.sessionID)
	session.log.OnEvent("Created session")

	return
}

func (f sessionFactory) newSession(
	sessionID SessionID, storeFactory MessageStoreFactory, settings *SessionSettings, logFactory LogFactory,
	application Application) (s *session, err error) {
	s = &session{sessionID: sessionID}

	var validatorSettings = defaultValidatorSettings
	if settings.HasSetting(config.ValidateFieldsOutOfOrder) {
		if validatorSettings.CheckFieldsOutOfOrder, err = settings.BoolSetting(config.ValidateFieldsOutOfOrder); err != nil {
			return
		}
	}

	if settings.HasSetting(config.RejectInvalidMessage) {
		if validatorSettings.RejectInvalidMessage, err = settings.BoolSetting(config.RejectInvalidMessage); err != nil {
			return
		}
	}

	if sessionID.IsFIXT() {
		if s.DefaultApplVerID, err = settings.Setting(config.DefaultApplVerID); err != nil {
			return
		}

		if applVerID, ok := applVerIDLookup[s.DefaultApplVerID]; ok {
			s.DefaultApplVerID = applVerID
		}

		//If the transport or app data dictionary setting is set, the other also needs to be set.
		if settings.HasSetting(config.TransportDataDictionary) || settings.HasSetting(config.AppDataDictionary) {
			var transportDataDictionaryPath, appDataDictionaryPath string
			if transportDataDictionaryPath, err = settings.Setting(config.TransportDataDictionary); err != nil {
				return
			}

			if appDataDictionaryPath, err = settings.Setting(config.AppDataDictionary); err != nil {
				return
			}

			if s.transportDataDictionary, err = datadictionary.Parse(transportDataDictionaryPath); err != nil {
				return
			}

			if s.appDataDictionary, err = datadictionary.Parse(appDataDictionaryPath); err != nil {
				return
			}

			s.Validator = NewValidator(validatorSettings, s.appDataDictionary, s.transportDataDictionary)
		}
	} else if settings.HasSetting(config.DataDictionary) {
		var dataDictionaryPath string
		if dataDictionaryPath, err = settings.Setting(config.DataDictionary); err != nil {
			return
		}

		if s.appDataDictionary, err = datadictionary.Parse(dataDictionaryPath); err != nil {
			return
		}

		s.Validator = NewValidator(validatorSettings, s.appDataDictionary, nil)
	}

	if settings.HasSetting(config.ResetOnLogon) {
		if s.ResetOnLogon, err = settings.BoolSetting(config.ResetOnLogon); err != nil {
			return
		}
	}

	if settings.HasSetting(config.RefreshOnLogon) {
		if s.RefreshOnLogon, err = settings.BoolSetting(config.RefreshOnLogon); err != nil {
			return
		}
	}

	if settings.HasSetting(config.ResetOnLogout) {
		if s.ResetOnLogout, err = settings.BoolSetting(config.ResetOnLogout); err != nil {
			return
		}
	}

	if settings.HasSetting(config.ResetOnDisconnect) {
		if s.ResetOnDisconnect, err = settings.BoolSetting(config.ResetOnDisconnect); err != nil {
			return
		}
	}

	if settings.HasSetting(config.CheckLatency) {
		var doCheckLatency bool
		if doCheckLatency, err = settings.BoolSetting(config.CheckLatency); err != nil {
			return
		}

		s.SkipCheckLatency = !doCheckLatency
	}

	if !settings.HasSetting(config.MaxLatency) {
		s.MaxLatency = 120 * time.Second
	} else {
		var maxLatency int
		if maxLatency, err = settings.IntSetting(config.MaxLatency); err != nil {
			return
		}

		if maxLatency <= 0 {
			err = errors.New("MaxLatency must be a positive integer")
			return
		}

		s.MaxLatency = time.Duration(maxLatency) * time.Second
	}

	if settings.HasSetting(config.ResendRequestChunkSize) {
		if s.ResendRequestChunkSize, err = settings.IntSetting(config.ResendRequestChunkSize); err != nil {
			return
		}
	}

	if settings.HasSetting(config.StartTime) || settings.HasSetting(config.EndTime) {
		var startTimeStr, endTimeStr string
		if startTimeStr, err = settings.Setting(config.StartTime); err != nil {
			return
		}

		if endTimeStr, err = settings.Setting(config.EndTime); err != nil {
			return
		}

		var start, end internal.TimeOfDay
		if start, err = internal.ParseTimeOfDay(startTimeStr); err != nil {
			return
		}

		if end, err = internal.ParseTimeOfDay(endTimeStr); err != nil {
			return
		}

		loc := time.UTC
		if settings.HasSetting(config.TimeZone) {
			var locStr string
			if locStr, err = settings.Setting(config.TimeZone); err != nil {
				return
			}

			loc, err = time.LoadLocation(locStr)
			if err != nil {
				return
			}
		}

		if !settings.HasSetting(config.StartDay) && !settings.HasSetting(config.EndDay) {
			s.SessionTime = internal.NewTimeRangeInLocation(start, end, loc)
		} else {
			var startDayStr, endDayStr string
			if startDayStr, err = settings.Setting(config.StartDay); err != nil {
				return
			}

			if endDayStr, err = settings.Setting(config.EndDay); err != nil {
				return
			}

			parseDay := func(setting, dayStr string) (day time.Weekday, err error) {
				day, ok := dayLookup[dayStr]
				if !ok {
					return day, IncorrectFormatForSetting{Setting: setting, Value: dayStr}
				}
				return
			}

			var startDay, endDay time.Weekday
			if startDay, err = parseDay(config.StartDay, startDayStr); err != nil {
				return
			}

			if endDay, err = parseDay(config.EndDay, endDayStr); err != nil {
				return
			}

			s.SessionTime = internal.NewWeekRangeInLocation(start, end, startDay, endDay, loc)
		}
	}

	if err = setMessageSettings(settings, &s.SessionSettings, &s.timestampPrecision); err != nil {
		return
	}

	if f.BuildInitiators {
		if err = f.buildInitiatorSettings(s, settings); err != nil {
			return
		}
	} else if err = f.buildAcceptorSettings(s, settings); err != nil {
		return
	}

	if s.log, err = logFactory.CreateSessionLog(s.sessionID); err != nil {
		return
	}

	if s.store, err = storeFactory.Create(s.sessionID); err != nil {
		return
	}

	s.sessionEvent = make(chan internal.Event)
	s.messageEvent = make(chan bool, 1)
	s.admin = make(chan interface{})
	s.notifyLogonEvent = make(chan struct{}, 1)
	s.application = application
	return
}

<<<<<<< HEAD
func setMessageSettings(settings *SessionSettings, sessionSetting *internal.SessionSettings, timestampPrecision *TimestampPrecision) (err error) {
	if settings.HasSetting(config.EnableLastMsgSeqNumProcessed) {
		if sessionSetting.EnableLastMsgSeqNumProcessed, err = settings.BoolSetting(config.EnableLastMsgSeqNumProcessed); err != nil {
			return
		}
	}

	if settings.HasSetting(config.PersistMessages) {
		var persistMessages bool
		if persistMessages, err = settings.BoolSetting(config.PersistMessages); err != nil {
			return
		}

		sessionSetting.DisableMessagePersist = !persistMessages
	}
	if settings.HasSetting(config.TimeStampPrecision) {
		var precisionStr string
		if precisionStr, err = settings.Setting(config.TimeStampPrecision); err != nil {
			return
		}

		switch precisionStr {
		case "SECONDS":
			*timestampPrecision = Seconds
		case "MILLIS":
			*timestampPrecision = Millis
		case "MICROS":
			*timestampPrecision = Micros
		case "NANOS":
			*timestampPrecision = Nanos

		default:
			err = IncorrectFormatForSetting{Setting: config.TimeStampPrecision, Value: precisionStr}
			return
		}
	}
	return
=======
func (f sessionFactory) buildAcceptorSettings(session *session, settings *SessionSettings) error {
	if err := f.buildHeartBtIntSettings(session, settings, false); err != nil {
		return err
	}
	return nil
>>>>>>> 8c262372
}

func (f sessionFactory) buildInitiatorSettings(session *session, settings *SessionSettings) error {
	session.InitiateLogon = true

	if err := f.buildHeartBtIntSettings(session, settings, true); err != nil {
		return err
	}

	session.ReconnectInterval = 30 * time.Second
	if settings.HasSetting(config.ReconnectInterval) {

		interval, err := settings.IntSetting(config.ReconnectInterval)
		if err != nil {
			return err
		}

		if interval <= 0 {
			return errors.New("ReconnectInterval must be greater than zero")
		}

		session.ReconnectInterval = time.Duration(interval) * time.Second
	}

	session.LogoutTimeout = 2 * time.Second
	if settings.HasSetting(config.LogoutTimeout) {

		timeout, err := settings.IntSetting(config.LogoutTimeout)
		if err != nil {
			return err
		}

		if timeout <= 0 {
			return errors.New("LogoutTimeout must be greater than zero")
		}

		session.LogoutTimeout = time.Duration(timeout) * time.Second
	}

	session.LogonTimeout = 10 * time.Second
	if settings.HasSetting(config.LogonTimeout) {

		timeout, err := settings.IntSetting(config.LogonTimeout)
		if err != nil {
			return err
		}

		if timeout <= 0 {
			return errors.New("LogonTimeout must be greater than zero")
		}

		session.LogonTimeout = time.Duration(timeout) * time.Second
	}

	return f.configureSocketConnectAddress(session, settings)
}

func (f sessionFactory) configureSocketConnectAddress(session *session, settings *SessionSettings) (err error) {
	session.SocketConnectAddress = []string{}

	var socketConnectHost, socketConnectPort string
	for i := 0; ; {

		hostConfig := config.SocketConnectHost
		portConfig := config.SocketConnectPort

		if i > 0 {
			hostConfig = hostConfig + strconv.Itoa(i)
			portConfig = portConfig + strconv.Itoa(i)

			if !(settings.HasSetting(hostConfig) || settings.HasSetting(portConfig)) {
				return
			}
		}

		if socketConnectHost, err = settings.Setting(hostConfig); err != nil {
			return
		}

		if socketConnectPort, err = settings.Setting(portConfig); err != nil {
			return
		}

		session.SocketConnectAddress = append(session.SocketConnectAddress, net.JoinHostPort(socketConnectHost, socketConnectPort))
		i++
	}
}

func (f sessionFactory) buildHeartBtIntSettings(session *session, settings *SessionSettings, mustProvide bool) (err error) {
	if settings.HasSetting(config.HeartBtIntOverride) {
		if session.HeartBtIntOverride, err = settings.BoolSetting(config.HeartBtIntOverride); err != nil {
			return
		}
	}
	
	if session.HeartBtIntOverride || mustProvide {
		var heartBtInt int
		if heartBtInt, err = settings.IntSetting(config.HeartBtInt); err != nil {
			return
		} else if heartBtInt <= 0 {
			err = errors.New("Heartbeat must be greater than zero")
			return
		}
		session.HeartBtInt = time.Duration(heartBtInt) * time.Second
	}
	return
}<|MERGE_RESOLUTION|>--- conflicted
+++ resolved
@@ -273,7 +273,6 @@
 	return
 }
 
-<<<<<<< HEAD
 func setMessageSettings(settings *SessionSettings, sessionSetting *internal.SessionSettings, timestampPrecision *TimestampPrecision) (err error) {
 	if settings.HasSetting(config.EnableLastMsgSeqNumProcessed) {
 		if sessionSetting.EnableLastMsgSeqNumProcessed, err = settings.BoolSetting(config.EnableLastMsgSeqNumProcessed); err != nil {
@@ -311,13 +310,13 @@
 		}
 	}
 	return
-=======
+}
+
 func (f sessionFactory) buildAcceptorSettings(session *session, settings *SessionSettings) error {
 	if err := f.buildHeartBtIntSettings(session, settings, false); err != nil {
 		return err
 	}
 	return nil
->>>>>>> 8c262372
 }
 
 func (f sessionFactory) buildInitiatorSettings(session *session, settings *SessionSettings) error {
@@ -412,7 +411,7 @@
 			return
 		}
 	}
-	
+
 	if session.HeartBtIntOverride || mustProvide {
 		var heartBtInt int
 		if heartBtInt, err = settings.IntSetting(config.HeartBtInt); err != nil {
