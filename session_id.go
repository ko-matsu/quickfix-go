// Copyright (c) quickfixengine.org  All rights reserved.
//
// This file may be distributed under the terms of the quickfixengine.org
// license as defined by quickfixengine.org and appearing in the file
// LICENSE included in the packaging of this file.
//
// This file is provided AS IS with NO WARRANTY OF ANY KIND, INCLUDING
// THE WARRANTY OF DESIGN, MERCHANTABILITY AND FITNESS FOR A
// PARTICULAR PURPOSE.
//
// See http://www.quickfixengine.org/LICENSE for licensing information.
//
// Contact ask@quickfixengine.org if any conditions of this licensing
// are not clear to you.

package quickfix

import "bytes"

// SessionID is a unique identifier of a Session.
type SessionID struct {
	BeginString, TargetCompID, TargetSubID, TargetLocationID, SenderCompID, SenderSubID, SenderLocationID, Qualifier string
}

<<<<<<< HEAD
// IsFIXT returns true if the SessionID has a FIXT BeginString
=======
// IsFIXT returns true if the SessionID has a FIXT BeginString.
>>>>>>> a18c8897
func (s SessionID) IsFIXT() bool {
	return s.BeginString == BeginStringFIXT11
}

func appendOptional(b *bytes.Buffer, delim, v string) {
	if len(v) == 0 {
		return
	}

	b.WriteString(delim)
	b.WriteString(v)
}

func (s SessionID) String() string {
	b := new(bytes.Buffer)
	b.WriteString(s.BeginString)
	b.WriteString(":")
	b.WriteString(s.SenderCompID)

	appendOptional(b, "/", s.SenderSubID)
	appendOptional(b, "/", s.SenderLocationID)

	b.WriteString("->")
	b.WriteString(s.TargetCompID)

	appendOptional(b, "/", s.TargetSubID)
	appendOptional(b, "/", s.TargetLocationID)

	appendOptional(b, ":", s.Qualifier)
	return b.String()
}<|MERGE_RESOLUTION|>--- conflicted
+++ resolved
@@ -22,11 +22,7 @@
 	BeginString, TargetCompID, TargetSubID, TargetLocationID, SenderCompID, SenderSubID, SenderLocationID, Qualifier string
 }
 
-<<<<<<< HEAD
-// IsFIXT returns true if the SessionID has a FIXT BeginString
-=======
 // IsFIXT returns true if the SessionID has a FIXT BeginString.
->>>>>>> a18c8897
 func (s SessionID) IsFIXT() bool {
 	return s.BeginString == BeginStringFIXT11
 }
