--- conflicted
+++ resolved
@@ -26,11 +26,7 @@
 	settings map[string]string
 }
 
-<<<<<<< HEAD
-// ConditionallyRequiredSetting indicates a missing setting
-=======
 // ConditionallyRequiredSetting indicates a missing setting.
->>>>>>> a18c8897
 type ConditionallyRequiredSetting struct {
 	Setting string
 }
@@ -39,11 +35,7 @@
 	return fmt.Sprintf("Conditionally Required Setting: %v", e.Setting)
 }
 
-<<<<<<< HEAD
-// IncorrectFormatForSetting indicates a setting that is incorrectly formatted
-=======
 // IncorrectFormatForSetting indicates a setting that is incorrectly formatted.
->>>>>>> a18c8897
 type IncorrectFormatForSetting struct {
 	Setting, Value string
 	Err            error
@@ -53,20 +45,12 @@
 	return fmt.Sprintf("%q is invalid for %s", e.Value, e.Setting)
 }
 
-<<<<<<< HEAD
-// Init initializes or resets SessionSettings
-=======
 // Init initializes or resets SessionSettings.
->>>>>>> a18c8897
 func (s *SessionSettings) Init() {
 	s.settings = make(map[string]string)
 }
 
-<<<<<<< HEAD
-// NewSessionSettings returns a newly initialized SessionSettings instance
-=======
 // NewSessionSettings returns a newly initialized SessionSettings instance.
->>>>>>> a18c8897
 func NewSessionSettings() *SessionSettings {
 	s := &SessionSettings{}
 	s.Init()
@@ -84,11 +68,7 @@
 	s.settings[setting] = val
 }
 
-<<<<<<< HEAD
-// HasSetting returns true if a setting is set, false if not
-=======
 // HasSetting returns true if a setting is set, false if not.
->>>>>>> a18c8897
 func (s *SessionSettings) HasSetting(setting string) bool {
 	_, ok := s.settings[setting]
 	return ok
@@ -135,11 +115,7 @@
 	return
 }
 
-<<<<<<< HEAD
-// BoolSetting returns the requested setting parsed as a boolean.  Returns an errror if the setting is not set or cannot be parsed as a bool.
-=======
 // BoolSetting returns the requested setting parsed as a boolean.  Returns an error if the setting is not set or cannot be parsed as a bool.
->>>>>>> a18c8897
 func (s SessionSettings) BoolSetting(setting string) (bool, error) {
 	stringVal, err := s.Setting(setting)
 
