--- conflicted
+++ resolved
@@ -28,25 +28,8 @@
 		return
 	}
 
-<<<<<<< HEAD
-	if session.InitiateLogon {
-		if session.RefreshOnLogon {
-			if err := session.store.Refresh(); err != nil {
-				session.logError(err)
-				return
-			}
-		}
-
-		var resetSeq bool
-		if session.SessionSettings.ResetOnLogon {
-			resetSeq = true
-		}
-		session.log.OnEvent("Sending logon request")
-		if err := session.sendLogon(resetSeq, resetSeq); err != nil {
-=======
 	if session.RefreshOnLogon {
 		if err := session.store.Refresh(); err != nil {
->>>>>>> 9cf54149
 			session.logError(err)
 			return
 		}
