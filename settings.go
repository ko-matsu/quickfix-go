// Copyright (c) quickfixengine.org  All rights reserved.
//
// This file may be distributed under the terms of the quickfixengine.org
// license as defined by quickfixengine.org and appearing in the file
// LICENSE included in the packaging of this file.
//
// This file is provided AS IS with NO WARRANTY OF ANY KIND, INCLUDING
// THE WARRANTY OF DESIGN, MERCHANTABILITY AND FITNESS FOR A
// PARTICULAR PURPOSE.
//
// See http://www.quickfixengine.org/LICENSE for licensing information.
//
// Contact ask@quickfixengine.org if any conditions of this licensing
// are not clear to you.

package quickfix

import (
	"bufio"
	"errors"
	"fmt"
	"io"
	"regexp"

	"github.com/cryptogarageinc/quickfix-go/config"
)

// The Settings type represents a collection of global and session settings.
type Settings struct {
	globalSettings  *SessionSettings
	sessionSettings map[SessionID]*SessionSettings
}

<<<<<<< HEAD
// Init initializes or resets a Settings instance
=======
// Init initializes or resets a Settings instance.
>>>>>>> a18c8897
func (s *Settings) Init() {
	s.globalSettings = NewSessionSettings()
	s.sessionSettings = make(map[SessionID]*SessionSettings)
}

func (s *Settings) lazyInit() {
	if s.globalSettings == nil {
		s.Init()
	}
}

<<<<<<< HEAD
// NewSettings creates a Settings instance
=======
// NewSettings creates a Settings instance.
>>>>>>> a18c8897
func NewSettings() *Settings {
	s := &Settings{}
	s.Init()
	return s
}

func sessionIDFromSessionSettings(globalSettings *SessionSettings, sessionSettings *SessionSettings) SessionID {
	sessionID := SessionID{}

	for _, settings := range []*SessionSettings{globalSettings, sessionSettings} {
		if settings.HasSetting(config.BeginString) {
			sessionID.BeginString, _ = settings.Setting(config.BeginString)
		}

		if settings.HasSetting(config.TargetCompID) {
			sessionID.TargetCompID, _ = settings.Setting(config.TargetCompID)
		}

		if settings.HasSetting(config.TargetSubID) {
			sessionID.TargetSubID, _ = settings.Setting(config.TargetSubID)
		}

		if settings.HasSetting(config.TargetLocationID) {
			sessionID.TargetLocationID, _ = settings.Setting(config.TargetLocationID)
		}

		if settings.HasSetting(config.SenderCompID) {
			sessionID.SenderCompID, _ = settings.Setting(config.SenderCompID)
		}

		if settings.HasSetting(config.SenderSubID) {
			sessionID.SenderSubID, _ = settings.Setting(config.SenderSubID)
		}

		if settings.HasSetting(config.SenderLocationID) {
			sessionID.SenderLocationID, _ = settings.Setting(config.SenderLocationID)
		}

		if settings.HasSetting(config.SessionQualifier) {
			sessionID.Qualifier, _ = settings.Setting(config.SessionQualifier)
		}
	}

	return sessionID
}

// ParseSettings creates and initializes a Settings instance with config parsed from a Reader.
<<<<<<< HEAD
// Returns error if the config is has parse errors
=======
// Returns error if the config is has parse errors.
>>>>>>> a18c8897
func ParseSettings(reader io.Reader) (*Settings, error) {
	s := NewSettings()

	scanner := bufio.NewScanner(reader)
	blankRegEx := regexp.MustCompile(`^\s*$`)
	commentRegEx := regexp.MustCompile(`^#.*`)
	defaultRegEx := regexp.MustCompile(`^\[(?i)DEFAULT\]\s*$`)
	sessionRegEx := regexp.MustCompile(`^\[(?i)SESSION\]\s*$`)
	settingRegEx := regexp.MustCompile(`^([^=]*)=(.*)$`)

	var settings *SessionSettings

	lineNumber := 0
	for scanner.Scan() {
		lineNumber++
		line := scanner.Text()

		switch {
		case commentRegEx.MatchString(line) || blankRegEx.MatchString(line):
			continue

		case defaultRegEx.MatchString(line):
			settings = s.GlobalSettings()

		case sessionRegEx.MatchString(line):
			if settings != nil && settings != s.GlobalSettings() {
				if _, err := s.AddSession(settings); err != nil {
					return nil, err
				}
			}
			settings = NewSessionSettings()

		case settingRegEx.MatchString(line):
			parts := settingRegEx.FindStringSubmatch(line)
			settings.Set(parts[1], parts[2])

		default:
			return s, fmt.Errorf("error parsing line %v", lineNumber)
		}
	}

	if err := scanner.Err(); err != nil {
		return s, err
	}

	if settings == nil {
		return s, fmt.Errorf("no sessions declared")
	} else if settings == s.GlobalSettings() {
		dynamicSessions, _ := s.globalSettings.BoolSetting(config.DynamicSessions)
		if dynamicSessions {
			// If dynamic sessions is valid, it is assumed to be successful.
			return s, nil
		}
		return s, fmt.Errorf("no sessions declared")
	}
	_, err := s.AddSession(settings)

	return s, err
}

// GlobalSettings are default setting inherited by all session settings.
func (s *Settings) GlobalSettings() *SessionSettings {
	s.lazyInit()
	return s.globalSettings
}

// SessionSettings return all session settings overlaying globalsettings.
func (s *Settings) SessionSettings() map[SessionID]*SessionSettings {
	allSessionSettings := make(map[SessionID]*SessionSettings)

	for sessionID, settings := range s.sessionSettings {
		cloneSettings := s.globalSettings.clone()
		cloneSettings.overlay(settings)
		allSessionSettings[sessionID] = cloneSettings
	}

	return allSessionSettings
}

<<<<<<< HEAD
// AddSession adds Session Settings to Settings instance. Returns an error if session settings with duplicate sessionID has already been added
=======
// AddSession adds Session Settings to Settings instance. Returns an error if session settings with duplicate sessionID has already been added.
>>>>>>> a18c8897
func (s *Settings) AddSession(sessionSettings *SessionSettings) (SessionID, error) {
	s.lazyInit()

	sessionID := sessionIDFromSessionSettings(s.GlobalSettings(), sessionSettings)

	switch sessionID.BeginString {
	case BeginStringFIX40:
	case BeginStringFIX41:
	case BeginStringFIX42:
	case BeginStringFIX43:
	case BeginStringFIX44:
	case BeginStringFIXT11:
	default:
		return sessionID, errors.New("BeginString must be FIX.4.0 to FIX.4.4 or FIXT.1.1")
	}

	if _, dup := s.sessionSettings[sessionID]; dup {
		return sessionID, fmt.Errorf("duplicate session configured for %v", sessionID)
	}

	s.sessionSettings[sessionID] = sessionSettings

	return sessionID, nil
}<|MERGE_RESOLUTION|>--- conflicted
+++ resolved
@@ -31,11 +31,7 @@
 	sessionSettings map[SessionID]*SessionSettings
 }
 
-<<<<<<< HEAD
-// Init initializes or resets a Settings instance
-=======
 // Init initializes or resets a Settings instance.
->>>>>>> a18c8897
 func (s *Settings) Init() {
 	s.globalSettings = NewSessionSettings()
 	s.sessionSettings = make(map[SessionID]*SessionSettings)
@@ -47,11 +43,7 @@
 	}
 }
 
-<<<<<<< HEAD
-// NewSettings creates a Settings instance
-=======
 // NewSettings creates a Settings instance.
->>>>>>> a18c8897
 func NewSettings() *Settings {
 	s := &Settings{}
 	s.Init()
@@ -99,11 +91,7 @@
 }
 
 // ParseSettings creates and initializes a Settings instance with config parsed from a Reader.
-<<<<<<< HEAD
-// Returns error if the config is has parse errors
-=======
 // Returns error if the config is has parse errors.
->>>>>>> a18c8897
 func ParseSettings(reader io.Reader) (*Settings, error) {
 	s := NewSettings()
 
@@ -183,11 +171,7 @@
 	return allSessionSettings
 }
 
-<<<<<<< HEAD
-// AddSession adds Session Settings to Settings instance. Returns an error if session settings with duplicate sessionID has already been added
-=======
 // AddSession adds Session Settings to Settings instance. Returns an error if session settings with duplicate sessionID has already been added.
->>>>>>> a18c8897
 func (s *Settings) AddSession(sessionSettings *SessionSettings) (SessionID, error) {
 	s.lazyInit()
 
