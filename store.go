// Copyright (c) quickfixengine.org  All rights reserved.
//
// This file may be distributed under the terms of the quickfixengine.org
// license as defined by quickfixengine.org and appearing in the file
// LICENSE included in the packaging of this file.
//
// This file is provided AS IS with NO WARRANTY OF ANY KIND, INCLUDING
// THE WARRANTY OF DESIGN, MERCHANTABILITY AND FITNESS FOR A
// PARTICULAR PURPOSE.
//
// See http://www.quickfixengine.org/LICENSE for licensing information.
//
// Contact ask@quickfixengine.org if any conditions of this licensing
// are not clear to you.

package quickfix

import (
	"time"

	"github.com/pkg/errors"
)

<<<<<<< HEAD
// The MessageStore interface provides methods to record and retrieve messages for resend purposes
=======
// The MessageStore interface provides methods to record and retrieve messages for resend purposes.
>>>>>>> a18c8897
type MessageStore interface {
	NextSenderMsgSeqNum() int
	NextTargetMsgSeqNum() int

	IncrNextSenderMsgSeqNum() error
	IncrNextTargetMsgSeqNum() error

	SetNextSenderMsgSeqNum(next int) error
	SetNextTargetMsgSeqNum(next int) error

	CreationTime() time.Time

	SaveMessage(seqNum int, msg []byte) error
	SaveMessageAndIncrNextSenderMsgSeqNum(seqNum int, msg []byte) error
	GetMessages(beginSeqNum, endSeqNum int) ([][]byte, error)

	Refresh() error
	Reset() error

	Close() error

	SaveMessageWithTx(messageBuildData *BuildMessageInput) (output *BuildMessageOutput, err error)
	BuildMessage(messageBuildData *BuildMessageInput) (output *BuildMessageOutput, err error)
}

<<<<<<< HEAD
// The MessageStoreFactory interface is used by session to create a session specific message store
=======
// The MessageStoreFactory interface is used by session to create a session specific message store.
>>>>>>> a18c8897
type MessageStoreFactory interface {
	Create(sessionID SessionID) (MessageStore, error)
}

type memoryStore struct {
	senderMsgSeqNum, targetMsgSeqNum int
	creationTime                     time.Time
	messageMap                       map[int][]byte

	isClosed bool
	*messageBuilder
}

func (store *memoryStore) NextSenderMsgSeqNum() int {
	return store.senderMsgSeqNum + 1
}

func (store *memoryStore) NextTargetMsgSeqNum() int {
	return store.targetMsgSeqNum + 1
}

func (store *memoryStore) IncrNextSenderMsgSeqNum() error {
	store.senderMsgSeqNum++
	return nil
}

func (store *memoryStore) IncrNextTargetMsgSeqNum() error {
	store.targetMsgSeqNum++
	return nil
}

func (store *memoryStore) SetNextSenderMsgSeqNum(nextSeqNum int) error {
	if store.isClosed {
		return ErrAccessToClosedStore
	}
	store.senderMsgSeqNum = nextSeqNum - 1
	return nil
}
func (store *memoryStore) SetNextTargetMsgSeqNum(nextSeqNum int) error {
	if store.isClosed {
		return ErrAccessToClosedStore
	}
	store.targetMsgSeqNum = nextSeqNum - 1
	return nil
}

func (store *memoryStore) CreationTime() time.Time {
	return store.creationTime
}

func (store *memoryStore) Reset() error {
	if store.isClosed {
		return ErrAccessToClosedStore
	}
	store.senderMsgSeqNum = 0
	store.targetMsgSeqNum = 0
	store.creationTime = time.Now()
	store.messageMap = nil
	return nil
}

func (store *memoryStore) Refresh() error {
<<<<<<< HEAD
	if store.isClosed {
		return ErrAccessToClosedStore
	}
=======
	// NOP, nothing to refresh.
>>>>>>> a18c8897
	return nil
}

func (store *memoryStore) Close() error {
<<<<<<< HEAD
	store.isClosed = true
=======
	// NOP, nothing to close.
>>>>>>> a18c8897
	return nil
}

func (store *memoryStore) SaveMessage(seqNum int, msg []byte) error {
	if store.isClosed {
		return ErrAccessToClosedStore
	}
	if store.messageMap == nil {
		store.messageMap = make(map[int][]byte)
	}

	store.messageMap[seqNum] = msg
	return nil
}

func (store *memoryStore) SaveMessageAndIncrNextSenderMsgSeqNum(seqNum int, msg []byte) error {
	err := store.SaveMessage(seqNum, msg)
	if err != nil {
		return err
	}
	return store.IncrNextSenderMsgSeqNum()
}

func (store *memoryStore) GetMessages(beginSeqNum, endSeqNum int) ([][]byte, error) {
	if store.isClosed {
		return nil, ErrAccessToClosedStore
	}
	var msgs [][]byte
	for seqNum := beginSeqNum; seqNum <= endSeqNum; seqNum++ {
		if m, ok := store.messageMap[seqNum]; ok {
			msgs = append(msgs, m)
		}
	}
	return msgs, nil
}

func (store *memoryStore) SaveMessageWithTx(messageBuildData *BuildMessageInput) (output *BuildMessageOutput, err error) {
	output, err = store.BuildMessage(messageBuildData)
	if err != nil {
		return
	}
	err = store.IncrNextSenderMsgSeqNum()
	if err != nil {
		return
	}

	err = store.SaveMessage(output.SeqNum, output.MsgBytes)
	return
}

type memoryStoreFactory struct{}

func (f memoryStoreFactory) Create(sessionID SessionID) (MessageStore, error) {
	m := new(memoryStore)
	m.messageBuilder = newMessageBuilder(m)
	if err := m.Reset(); err != nil {
		return m, errors.Wrap(err, "reset")
	}
	return m, nil
}

<<<<<<< HEAD
// NewMemoryStoreFactory returns a MessageStoreFactory instance that created in-memory MessageStores
func NewMemoryStoreFactory() MessageStoreFactory { return memoryStoreFactory{} }

// append API ------------------------------------------------------------------

// ErrAccessToClosedStore defines error on accessing to closed message store.
var ErrAccessToClosedStore = errors.New("this store is already closed")
=======
// NewMemoryStoreFactory returns a MessageStoreFactory instance that created in-memory MessageStores.
func NewMemoryStoreFactory() MessageStoreFactory { return memoryStoreFactory{} }
>>>>>>> a18c8897
<|MERGE_RESOLUTION|>--- conflicted
+++ resolved
@@ -21,11 +21,7 @@
 	"github.com/pkg/errors"
 )
 
-<<<<<<< HEAD
-// The MessageStore interface provides methods to record and retrieve messages for resend purposes
-=======
 // The MessageStore interface provides methods to record and retrieve messages for resend purposes.
->>>>>>> a18c8897
 type MessageStore interface {
 	NextSenderMsgSeqNum() int
 	NextTargetMsgSeqNum() int
@@ -51,11 +47,7 @@
 	BuildMessage(messageBuildData *BuildMessageInput) (output *BuildMessageOutput, err error)
 }
 
-<<<<<<< HEAD
-// The MessageStoreFactory interface is used by session to create a session specific message store
-=======
 // The MessageStoreFactory interface is used by session to create a session specific message store.
->>>>>>> a18c8897
 type MessageStoreFactory interface {
 	Create(sessionID SessionID) (MessageStore, error)
 }
@@ -118,22 +110,14 @@
 }
 
 func (store *memoryStore) Refresh() error {
-<<<<<<< HEAD
 	if store.isClosed {
 		return ErrAccessToClosedStore
 	}
-=======
-	// NOP, nothing to refresh.
->>>>>>> a18c8897
 	return nil
 }
 
 func (store *memoryStore) Close() error {
-<<<<<<< HEAD
 	store.isClosed = true
-=======
-	// NOP, nothing to close.
->>>>>>> a18c8897
 	return nil
 }
 
@@ -195,15 +179,10 @@
 	return m, nil
 }
 
-<<<<<<< HEAD
-// NewMemoryStoreFactory returns a MessageStoreFactory instance that created in-memory MessageStores
+// NewMemoryStoreFactory returns a MessageStoreFactory instance that created in-memory MessageStores.
 func NewMemoryStoreFactory() MessageStoreFactory { return memoryStoreFactory{} }
 
 // append API ------------------------------------------------------------------
 
 // ErrAccessToClosedStore defines error on accessing to closed message store.
-var ErrAccessToClosedStore = errors.New("this store is already closed")
-=======
-// NewMemoryStoreFactory returns a MessageStoreFactory instance that created in-memory MessageStores.
-func NewMemoryStoreFactory() MessageStoreFactory { return memoryStoreFactory{} }
->>>>>>> a18c8897
+var ErrAccessToClosedStore = errors.New("this store is already closed")