--- conflicted
+++ resolved
@@ -31,16 +31,12 @@
 	msgStore MessageStore
 }
 
-<<<<<<< HEAD
 func (suite *MessageStoreTestSuite) getTestName(t *testing.T) string {
 	testNames := strings.Split(t.Name(), "/")
 	return testNames[len(testNames)-1]
 }
 
-// MemoryStoreTestSuite runs all tests in the MessageStoreTestSuite against the MemoryStore implementation
-=======
 // MemoryStoreTestSuite runs all tests in the MessageStoreTestSuite against the MemoryStore implementation.
->>>>>>> a18c8897
 type MemoryStoreTestSuite struct {
 	MessageStoreTestSuite
 }
@@ -144,47 +140,7 @@
 	assert.Equal(t, expectedMsgsBySeqNum[2], string(actualMsgs[2]))
 }
 
-func (s *MessageStoreTestSuite) TestMessageStore_SaveMessage_AndIncrement_GetMessage() {
-	s.Require().Nil(s.msgStore.SetNextSenderMsgSeqNum(420))
-
-	// Given the following saved messages
-	expectedMsgsBySeqNum := map[int]string{
-		1: "In the frozen land of Nador",
-		2: "they were forced to eat Robin's minstrels",
-		3: "and there was much rejoicing",
-	}
-	for seqNum, msg := range expectedMsgsBySeqNum {
-		s.Require().Nil(s.msgStore.SaveMessageAndIncrNextSenderMsgSeqNum(seqNum, []byte(msg)))
-	}
-	s.Equal(423, s.msgStore.NextSenderMsgSeqNum())
-
-	// When the messages are retrieved from the MessageStore
-	actualMsgs, err := s.msgStore.GetMessages(1, 3)
-	s.Require().Nil(err)
-
-	// Then the messages should be
-	s.Require().Len(actualMsgs, 3)
-	s.Equal(expectedMsgsBySeqNum[1], string(actualMsgs[0]))
-	s.Equal(expectedMsgsBySeqNum[2], string(actualMsgs[1]))
-	s.Equal(expectedMsgsBySeqNum[3], string(actualMsgs[2]))
-
-	// When the store is refreshed from its backing store
-	s.Require().Nil(s.msgStore.Refresh())
-
-	// And the messages are retrieved from the MessageStore
-	actualMsgs, err = s.msgStore.GetMessages(1, 3)
-	s.Require().Nil(err)
-
-	s.Equal(423, s.msgStore.NextSenderMsgSeqNum())
-
-	// Then the messages should still be
-	s.Require().Len(actualMsgs, 3)
-	s.Equal(expectedMsgsBySeqNum[1], string(actualMsgs[0]))
-	s.Equal(expectedMsgsBySeqNum[2], string(actualMsgs[1]))
-	s.Equal(expectedMsgsBySeqNum[3], string(actualMsgs[2]))
-}
-
-func (s *MessageStoreTestSuite) TestMessageStore_GetMessages_EmptyStore() {
+func (suite *MessageStoreTestSuite) TestMessageStore_GetMessages_EmptyStore() {
 	// When messages are retrieved from an empty store
 	messages, err := s.msgStore.GetMessages(1, 2)
 	require.Nil(s.T(), err)
