// Copyright (c) quickfixengine.org  All rights reserved.
//
// This file may be distributed under the terms of the quickfixengine.org
// license as defined by quickfixengine.org and appearing in the file
// LICENSE included in the packaging of this file.
//
// This file is provided AS IS with NO WARRANTY OF ANY KIND, INCLUDING
// THE WARRANTY OF DESIGN, MERCHANTABILITY AND FITNESS FOR A
// PARTICULAR PURPOSE.
//
// See http://www.quickfixengine.org/LICENSE for licensing information.
//
// Contact ask@quickfixengine.org if any conditions of this licensing
// are not clear to you.

package quickfix

import (
	"bytes"
	"fmt"
	"strconv"
)

<<<<<<< HEAD
// TagValue is a low-level FIX field abstraction
=======
// TagValue is a low-level FIX field abstraction.
>>>>>>> a18c8897
type TagValue struct {
	tag   Tag
	value []byte
	bytes []byte
}

func (tv *TagValue) init(tag Tag, value []byte) {
	tv.bytes = strconv.AppendInt(nil, int64(tag), 10)
	tv.bytes = append(tv.bytes, []byte("=")...)
	tv.bytes = append(tv.bytes, value...)
	tv.bytes = append(tv.bytes, []byte("")...)

	tv.tag = tag
	tv.value = value
}

func (tv *TagValue) parse(rawFieldBytes []byte) error {
	sepIndex := bytes.IndexByte(rawFieldBytes, '=')

	switch sepIndex {
	case -1:
		return fmt.Errorf("tagValue.Parse: No '=' in '%s'", rawFieldBytes)
	case 0:
		return fmt.Errorf("tagValue.Parse: No tag in '%s'", rawFieldBytes)
	}

	parsedTag, err := atoi(rawFieldBytes[:sepIndex])
	if err != nil {
		return fmt.Errorf("tagValue.Parse: %s", err.Error())
	}

	tv.tag = Tag(parsedTag)
	n := len(rawFieldBytes)
	tv.value = rawFieldBytes[(sepIndex + 1):(n - 1):(n - 1)]
	tv.bytes = rawFieldBytes[:n:n]

	return nil
}

func (tv TagValue) String() string {
	return string(tv.bytes)
}

func (tv TagValue) total() int {
	total := 0

	for _, b := range []byte(tv.bytes) {
		total += int(b)
	}

	return total
}

func (tv TagValue) length() int {
	return len(tv.bytes)
}<|MERGE_RESOLUTION|>--- conflicted
+++ resolved
@@ -21,11 +21,7 @@
 	"strconv"
 )
 
-<<<<<<< HEAD
-// TagValue is a low-level FIX field abstraction
-=======
 // TagValue is a low-level FIX field abstraction.
->>>>>>> a18c8897
 type TagValue struct {
 	tag   Tag
 	value []byte
