// Copyright (c) quickfixengine.org  All rights reserved.
//
// This file may be distributed under the terms of the quickfixengine.org
// license as defined by quickfixengine.org and appearing in the file
// LICENSE included in the packaging of this file.
//
// This file is provided AS IS with NO WARRANTY OF ANY KIND, INCLUDING
// THE WARRANTY OF DESIGN, MERCHANTABILITY AND FITNESS FOR A
// PARTICULAR PURPOSE.
//
// See http://www.quickfixengine.org/LICENSE for licensing information.
//
// Contact ask@quickfixengine.org if any conditions of this licensing
// are not clear to you.

package quickfix

import (
	"github.com/cryptogarageinc/quickfix-go/datadictionary"
)

<<<<<<< HEAD
// Validator validates a FIX message
=======
// Validator validates a FIX message.
>>>>>>> a18c8897
type Validator interface {
	Validate(*Message) MessageRejectError
}

<<<<<<< HEAD
// ValidatorSettings describe validation behavior
=======
// ValidatorSettings describe validation behavior.
>>>>>>> a18c8897
type ValidatorSettings struct {
	CheckFieldsOutOfOrder bool
	RejectInvalidMessage  bool
}

// Default configuration for message validation.
// See http://www.quickfixengine.org/quickfix/doc/html/configuration.html.
var defaultValidatorSettings = ValidatorSettings{
	CheckFieldsOutOfOrder: true,
	RejectInvalidMessage:  true,
}

type fixValidator struct {
	dataDictionary *datadictionary.DataDictionary
	settings       ValidatorSettings
}

type fixtValidator struct {
	transportDataDictionary *datadictionary.DataDictionary
	appDataDictionary       *datadictionary.DataDictionary
	settings                ValidatorSettings
}

<<<<<<< HEAD
// NewValidator creates a FIX message validator from the given data dictionaries
=======
// NewValidator creates a FIX message validator from the given data dictionaries.
>>>>>>> a18c8897
func NewValidator(settings ValidatorSettings, appDataDictionary, transportDataDictionary *datadictionary.DataDictionary) Validator {
	if transportDataDictionary != nil {
		return &fixtValidator{
			transportDataDictionary: transportDataDictionary,
			appDataDictionary:       appDataDictionary,
			settings:                settings,
		}
	}
	return &fixValidator{
		dataDictionary: appDataDictionary,
		settings:       settings,
	}
}

// Validate tests the message against the provided data dictionary.
func (v *fixValidator) Validate(msg *Message) MessageRejectError {
	if !msg.Header.Has(tagMsgType) {
		return RequiredTagMissing(tagMsgType)
	}
	msgType, err := msg.Header.GetString(tagMsgType)
	if err != nil {
		return err
	}

	return validateFIX(v.dataDictionary, v.settings, msgType, msg)
}

// Validate tests the message against the provided transport and app data dictionaries.
// If the message is an admin message, it will be validated against the transport data dictionary.
func (v *fixtValidator) Validate(msg *Message) MessageRejectError {
	if !msg.Header.Has(tagMsgType) {
		return RequiredTagMissing(tagMsgType)
	}
	msgType, err := msg.Header.GetString(tagMsgType)
	if err != nil {
		return err
	}

	if isAdminMessageType([]byte(msgType)) {
		return validateFIX(v.transportDataDictionary, v.settings, msgType, msg)
	}
	return validateFIXT(v.transportDataDictionary, v.appDataDictionary, v.settings, msgType, msg)
}

func validateFIX(d *datadictionary.DataDictionary, settings ValidatorSettings, msgType string, msg *Message) MessageRejectError {
	if err := validateMsgType(d, msgType, msg); err != nil {
		return err
	}

	if err := validateRequired(d, d, msgType, msg); err != nil {
		return err
	}

	if settings.CheckFieldsOutOfOrder {
		if err := validateOrder(msg); err != nil {
			return err
		}
	}

	if settings.RejectInvalidMessage {
		if err := validateFields(d, d, msgType, msg); err != nil {
			return err
		}

		if err := validateWalk(d, d, msgType, msg); err != nil {
			return err
		}
	}

	return nil
}

func validateFIXT(transportDD, appDD *datadictionary.DataDictionary, settings ValidatorSettings, msgType string, msg *Message) MessageRejectError {
	if err := validateMsgType(appDD, msgType, msg); err != nil {
		return err
	}

	if err := validateRequired(transportDD, appDD, msgType, msg); err != nil {
		return err
	}

	if settings.CheckFieldsOutOfOrder {
		if err := validateOrder(msg); err != nil {
			return err
		}
	}

	if err := validateWalk(transportDD, appDD, msgType, msg); err != nil {
		return err
	}

	if err := validateFields(transportDD, appDD, msgType, msg); err != nil {
		return err
	}

	return nil
}

func validateMsgType(d *datadictionary.DataDictionary, msgType string, msg *Message) MessageRejectError {
	if _, validMsgType := d.Messages[msgType]; !validMsgType {
		return InvalidMessageType()
	}
	return nil
}

func validateWalk(transportDD *datadictionary.DataDictionary, appDD *datadictionary.DataDictionary, msgType string, msg *Message) MessageRejectError {
	remainingFields := msg.fields
	iteratedTags := make(datadictionary.TagSet)

	var messageDef *datadictionary.MessageDef
	var fieldDef *datadictionary.FieldDef
	var err MessageRejectError
	var ok bool

	for len(remainingFields) > 0 {
		field := remainingFields[0]
		tag := field.tag

		switch {
		case tag.IsHeader():
			messageDef = transportDD.Header
		case tag.IsTrailer():
			messageDef = transportDD.Trailer
		default: // is body
			messageDef = appDD.Messages[msgType]
		}

		if fieldDef, ok = messageDef.Fields[int(tag)]; !ok {
			return TagNotDefinedForThisMessageType(tag)
		}

		if _, duplicate := iteratedTags[int(tag)]; duplicate {
			return tagAppearsMoreThanOnce(tag)
		}
		iteratedTags.Add(int(tag))

		if remainingFields, err = validateVisitField(fieldDef, remainingFields); err != nil {
			return err
		}
	}

	if len(remainingFields) != 0 {
		return TagNotDefinedForThisMessageType(remainingFields[0].tag)
	}

	return nil
}

func validateVisitField(fieldDef *datadictionary.FieldDef, fields []TagValue) ([]TagValue, MessageRejectError) {
	if fieldDef.IsGroup() {
		var err MessageRejectError
		if fields, err = validateVisitGroupField(fieldDef, fields); err != nil {
			return nil, err
		}
		return fields, nil
	}

	return fields[1:], nil
}

func validateVisitGroupField(fieldDef *datadictionary.FieldDef, fieldStack []TagValue) ([]TagValue, MessageRejectError) {
	numInGroupTag := fieldStack[0].tag
	var numInGroup FIXInt

	if err := numInGroup.Read(fieldStack[0].value); err != nil {
		return nil, IncorrectDataFormatForValue(numInGroupTag)
	}

	fieldStack = fieldStack[1:]

	var childDefs []*datadictionary.FieldDef
	groupCount := 0

	var defFields datadictionary.FieldDefs = fieldDef.Fields
	prevTag := defFields[0].Tag()
	if _, ok := defFields.GetOffset(int(fieldStack[0].tag)); ok {
		prevTag = int(fieldStack[0].tag) // set first tag
	}

	checkDelimiter := func(tag int, prevTag int) (int, bool) {
		if tagOffset, ok := defFields.GetOffset(tag); !ok {
			return -1, false
		} else if prevOffset, ok := defFields.GetOffset(prevTag); !ok {
			return -1, false
		} else if tagOffset > prevOffset {
			return -1, false
		} else {
			return tagOffset, true
		}
	}

	for len(fieldStack) > 0 {

<<<<<<< HEAD
		//start of repeating group
		if offset, ok := checkDelimiter(int(fieldStack[0].tag), prevTag); ok {
			// check require from skip fields
			for _, field := range fieldDef.Fields[:offset] {
				if field.Required() {
					return fieldStack, RequiredTagMissing(Tag(field.Tag()))
				}
			}
			childDefs = fieldDef.Fields[offset:]
=======
		// Start of repeating group.
		if int(fieldStack[0].tag) == fieldDef.Fields[0].Tag() {
			childDefs = fieldDef.Fields
>>>>>>> a18c8897
			groupCount++
		}

		// Group complete.
		if len(childDefs) == 0 {
			break
		}

		if int(fieldStack[0].tag) == childDefs[0].Tag() {
			var err MessageRejectError
			if fieldStack, err = validateVisitField(childDefs[0], fieldStack); err != nil {
				return fieldStack, err
			}
		} else {
			if childDefs[0].Required() {
				return fieldStack, RequiredTagMissing(Tag(childDefs[0].Tag()))
			}
		}

		prevTag = childDefs[0].Tag()
		childDefs = childDefs[1:]
	}

	if groupCount != int(numInGroup) {
		return fieldStack, incorrectNumInGroupCountForRepeatingGroup(numInGroupTag)
	}

	return fieldStack, nil
}

func validateOrder(msg *Message) MessageRejectError {
	inHeader := true
	inTrailer := false
	for _, field := range msg.fields {
		t := field.tag
		switch {
		case inHeader && t.IsHeader():
		case inHeader && !t.IsHeader():
			inHeader = false
		case !inHeader && t.IsHeader():
			return tagSpecifiedOutOfRequiredOrder(t)
		case t.IsTrailer():
			inTrailer = true
		case inTrailer && !t.IsTrailer():
			return tagSpecifiedOutOfRequiredOrder(t)
		}
	}

	return nil
}

func validateRequired(transportDD *datadictionary.DataDictionary, appDD *datadictionary.DataDictionary, msgType string, message *Message) MessageRejectError {
	if err := validateRequiredFieldMap(message, transportDD.Header.RequiredTags, message.Header.FieldMap); err != nil {
		return err
	}

	if err := validateRequiredFieldMap(message, appDD.Messages[msgType].RequiredTags, message.Body.FieldMap); err != nil {
		return err
	}

	if err := validateRequiredFieldMap(message, transportDD.Trailer.RequiredTags, message.Trailer.FieldMap); err != nil {
		return err
	}

	return nil
}

func validateRequiredFieldMap(msg *Message, requiredTags map[int]struct{}, fieldMap FieldMap) MessageRejectError {
	for required := range requiredTags {
		requiredTag := Tag(required)
		if !fieldMap.Has(requiredTag) {
			return RequiredTagMissing(requiredTag)
		}
	}

	return nil
}

func validateFields(transportDD *datadictionary.DataDictionary, appDD *datadictionary.DataDictionary, msgType string, message *Message) MessageRejectError {
	for _, field := range message.fields {
		switch {
		case field.tag.IsHeader():
			if err := validateField(transportDD, transportDD.Header.Tags, field); err != nil {
				return err
			}
		case field.tag.IsTrailer():
			if err := validateField(transportDD, transportDD.Trailer.Tags, field); err != nil {
				return err
			}
		default:
			if err := validateField(appDD, appDD.Messages[msgType].Tags, field); err != nil {
				return err
			}
		}
	}

	return nil
}

func validateField(d *datadictionary.DataDictionary, validFields datadictionary.TagSet, field TagValue) MessageRejectError {
	if len(field.value) == 0 {
		return TagSpecifiedWithoutAValue(field.tag)
	}

	if _, valid := d.FieldTypeByTag[int(field.tag)]; !valid {
		return InvalidTagNumber(field.tag)
	}

	allowedValues := d.FieldTypeByTag[int(field.tag)].Enums
	if len(allowedValues) != 0 {
		if _, validValue := allowedValues[string(field.value)]; !validValue {
			return ValueIsIncorrect(field.tag)
		}
	}

	fieldType := d.FieldTypeByTag[int(field.tag)]
	var prototype FieldValue
	switch fieldType.Type {
	case "MULTIPLESTRINGVALUE", "MULTIPLEVALUESTRING":
		fallthrough
	case "MULTIPLECHARVALUE":
		fallthrough
	case "CHAR":
		fallthrough
	case "CURRENCY":
		fallthrough
	case "DATA":
		fallthrough
	case "MONTHYEAR":
		fallthrough
	case "LOCALMKTDATE", "DATE":
		fallthrough
	case "EXCHANGE":
		fallthrough
	case "LANGUAGE":
		fallthrough
	case "XMLDATA":
		fallthrough
	case "COUNTRY":
		fallthrough
	case "UTCTIMEONLY":
		fallthrough
	case "UTCDATEONLY", "UTCDATE":
		fallthrough
	case "TZTIMEONLY":
		fallthrough
	case "TZTIMESTAMP":
		fallthrough
	case "STRING":
		prototype = new(FIXString)

	case "BOOLEAN":
		prototype = new(FIXBoolean)

	case "LENGTH":
		fallthrough
	case "DAYOFMONTH":
		fallthrough
	case "NUMINGROUP":
		fallthrough
	case "SEQNUM":
		fallthrough
	case "INT":
		prototype = new(FIXInt)

	case "UTCTIMESTAMP", "TIME":
		prototype = new(FIXUTCTimestamp)

	case "QTY", "QUANTITY":
		fallthrough
	case "AMT":
		fallthrough
	case "PRICE":
		fallthrough
	case "PRICEOFFSET":
		fallthrough
	case "PERCENTAGE":
		fallthrough
	case "FLOAT":
		prototype = new(FIXFloat)

	}

	if err := prototype.Read(field.value); err != nil {
		return IncorrectDataFormatForValue(field.tag)
	}

	return nil
}<|MERGE_RESOLUTION|>--- conflicted
+++ resolved
@@ -19,20 +19,12 @@
 	"github.com/cryptogarageinc/quickfix-go/datadictionary"
 )
 
-<<<<<<< HEAD
-// Validator validates a FIX message
-=======
 // Validator validates a FIX message.
->>>>>>> a18c8897
 type Validator interface {
 	Validate(*Message) MessageRejectError
 }
 
-<<<<<<< HEAD
-// ValidatorSettings describe validation behavior
-=======
 // ValidatorSettings describe validation behavior.
->>>>>>> a18c8897
 type ValidatorSettings struct {
 	CheckFieldsOutOfOrder bool
 	RejectInvalidMessage  bool
@@ -56,11 +48,7 @@
 	settings                ValidatorSettings
 }
 
-<<<<<<< HEAD
-// NewValidator creates a FIX message validator from the given data dictionaries
-=======
 // NewValidator creates a FIX message validator from the given data dictionaries.
->>>>>>> a18c8897
 func NewValidator(settings ValidatorSettings, appDataDictionary, transportDataDictionary *datadictionary.DataDictionary) Validator {
 	if transportDataDictionary != nil {
 		return &fixtValidator{
@@ -254,7 +242,6 @@
 
 	for len(fieldStack) > 0 {
 
-<<<<<<< HEAD
 		//start of repeating group
 		if offset, ok := checkDelimiter(int(fieldStack[0].tag), prevTag); ok {
 			// check require from skip fields
@@ -264,11 +251,6 @@
 				}
 			}
 			childDefs = fieldDef.Fields[offset:]
-=======
-		// Start of repeating group.
-		if int(fieldStack[0].tag) == fieldDef.Fields[0].Tag() {
-			childDefs = fieldDef.Fields
->>>>>>> a18c8897
 			groupCount++
 		}
 
